--- conflicted
+++ resolved
@@ -1,17 +1,13 @@
 // This file is distributed under the BSD 3-Clause License. See LICENSE for details.
 
 #include <iostream>
+#include <thread>
+#include <chrono>
 
 #include "hhds/tree.hpp"
 #include "iassert.hpp"
 
-<<<<<<< HEAD
-#include <thread>
-#include <iostream>
-#include <chrono>
-
-=======
->>>>>>> 3366eca9
+
 void test_basic_forest_operations() {
   hhds::Forest<int> forest;
 
@@ -44,27 +40,16 @@
 
   // add some nodes to both trees
   auto child1 = main_tree.add_child(main_tree.get_root(), 10);
-<<<<<<< HEAD
-  main_tree.add_child(main_tree.get_root(), 11);
-  
-  sub_tree.add_child(sub_tree.get_root(), 20);
-  
-=======
   auto child2 = main_tree.add_child(main_tree.get_root(), 11);
 
   auto sub_child = sub_tree.add_child(sub_tree.get_root(), 20);
 
->>>>>>> 3366eca9
   // add subtree reference
   main_tree.add_subtree_ref(child1, sub_tree_ref);
 
   // verify reference counting - should return false and not delete
   bool deleted = forest.delete_tree(sub_tree_ref);
   I(!deleted, "Should not be able to delete tree with references");
-<<<<<<< HEAD
-=======
-
->>>>>>> 3366eca9
   // tree should still be accessible
   auto& still_there = forest.get_tree(sub_tree_ref);
   I(still_there.get_data(still_there.get_root()) == 2, "Referenced tree should still exist");
@@ -150,13 +135,8 @@
     auto new_node = main_tree.add_child(parent, i + 2);
     main_nodes.push_back(new_node);
   }
-<<<<<<< HEAD
-  
-  // // create wide sub_tree1 with many siblings
-=======
 
   // create wide sub_tree1 with many siblings
->>>>>>> 3366eca9
   sub1_nodes.push_back(sub_tree1.get_root());
   auto sub1_parent = sub_tree1.get_root();
   for (int i = 0; i < 50; ++i) {
@@ -183,44 +163,34 @@
     current = new_node;
   }
 
-<<<<<<< HEAD
   main_tree.add_subtree_ref(main_nodes[0], sub_tree1_ref);
   sub_tree1.add_subtree_ref(sub1_nodes[0], sub_tree2_ref);
   sub_tree2.add_subtree_ref(sub2_nodes[0], sub_tree3_ref);
-=======
   // create complex reference patterns
-  for (int i = 0; i < main_nodes.size(); i += 10) {
-    main_tree.add_subtree_ref(main_nodes[i], sub_tree1_ref);
-  }
-
-  for (int i = 0; i < sub1_nodes.size(); i += 5) {
-    sub_tree1.add_subtree_ref(sub1_nodes[i], sub_tree2_ref);
-  }
-
-  for (int i = 0; i < sub2_nodes.size(); i += 3) {
-    sub_tree2.add_subtree_ref(sub2_nodes[i], sub_tree3_ref);
-  }
->>>>>>> 3366eca9
+  // for (int i = 0; i < main_nodes.size(); i += 10) {
+  //   main_tree.add_subtree_ref(main_nodes[i], sub_tree1_ref);
+  // }
+
+  // for (int i = 0; i < sub1_nodes.size(); i += 5) {
+  //   sub_tree1.add_subtree_ref(sub1_nodes[i], sub_tree2_ref);
+  // }
+
+  // for (int i = 0; i < sub2_nodes.size(); i += 3) {
+  //   sub_tree2.add_subtree_ref(sub2_nodes[i], sub_tree3_ref);
+  // }
 
   // test reference counting
   bool deleted = forest.delete_tree(sub_tree3_ref);
   I(!deleted, "Should not be able to delete heavily referenced tree");
-<<<<<<< HEAD
-  
-  // // test traversal with subtree references
-  int node_count = 0;
-=======
 
   // test traversal with subtree references
   int           node_count = 0;
->>>>>>> 3366eca9
   std::set<int> unique_values;
 
   auto range = main_tree.pre_order(main_tree.get_root(), true);
   for (auto it = range.begin(); it != range.end(); ++it) {
     node_count++;
     unique_values.insert(it.get_data());
-<<<<<<< HEAD
     I(node_count <= 10000, "Possible infinite loop in traversal");
   }
   
@@ -234,22 +204,6 @@
    // }
   //}
   
-=======
-
-    I(node_count <= 10000, "Possible infinite loop in traversal");
-  }
-
-  I(node_count > 500, "Should visit at least 500 nodes in large tree traversal");
-  I(unique_values.size() > 200, "Should see at least 200 unique values");
-
-  // tst bulk deletions
-  for (int i = main_nodes.size() - 1; i >= 0; i -= 10) {
-    if (i < main_nodes.size()) {
-      main_tree.delete_leaf(main_nodes[i]);
-    }
-  }
-
->>>>>>> 3366eca9
   // verify reference counts
   //deleted = forest.delete_tree(sub_tree1_ref);
   //I(deleted, "Should now be able to delete referenced tree");
@@ -329,21 +283,14 @@
   //std::cout << "Basic traversal operations test passed\n";
   test_basic_forest_operations();
   std::cout << "\nStarting forest correctness tests...\n\n";
-<<<<<<< HEAD
  
-=======
-
->>>>>>> 3366eca9
   test_basic_forest_operations();
   std::cout << "Basic forest operations test passed\n";
 
   test_subtree_references();
   std::cout << "Subtree references test passed\n";
-<<<<<<< HEAD
   
   std::cout << "Layered Tree traversal with subtrees test passed\n";
-=======
->>>>>>> 3366eca9
 
   test_tree_traversal_with_subtrees();
   std::cout << "Tree traversal with subtrees test passed\n";
