// This file is distributed under the BSD 3-Clause License. See LICENSE for details.
#pragma once

// tree.hpp
#include <sys/stat.h>
#include <sys/types.h>

#include <algorithm>
#include <array>
#include <cassert>
#include <cstddef>
#include <cstdint>
#include <functional>
#include <iostream>
<<<<<<< HEAD
#include <algorithm>
#include <array>
#include <cstdint>
#include <vector>
#include <queue>

=======
>>>>>>> 7870ceba
#include <iterator>
#include <optional>
#include <stdexcept>
#include <vector>

namespace hhds {
/** NOTES for future contributors:
 * Realize that the total number of bits for the
 * each entry of Tree_pointers is 3 + 5*CHUNK_BITS
 * + 2*7*SHORT_DELTA = 3 + 5*43 + 2*7*21 = 512 bits.
 *
 * The number of bits for each entry of Tree_pointers is
 * exactly one cache line. If at any point there is bookkeeping
 * to be added, please add it to the Tree_pointers class after
 * adjusting the values of CHUNK_BITS and SHORT_DELTA.
 *
 * Other values for reference (CHUNK_BITS, SHORT_DELTA, TOTAL_BITS)
 *  40 22 -> 511
    43 21 -> 512
    45 20 -> 508
    48 19 -> 509
 *
 * NEVER let it exceed 512 bits.
*/

using Tree_pos    = uint64_t;
using Short_delta = int32_t;

static constexpr short CHUNK_SHIFT   = 3;                 // The number of bits in a chunk offset
static constexpr short CHUNK_SIZE    = 1 << CHUNK_SHIFT;  // Size of a chunk in bits
static constexpr short CHUNK_MASK    = CHUNK_SIZE - 1;    // Mask for chunk offset
static constexpr short NUM_SHORT_DEL = CHUNK_MASK;        // Number of short delta children in eachc tree_ptr

static constexpr Tree_pos INVALID = 0;                 // This is invalid for all pointers other than parent
static constexpr Tree_pos ROOT    = 1 << CHUNK_SHIFT;  // ROOT ID

static constexpr short CHUNK_BITS  = 43;  // Number of chunks in a tree node
static constexpr short SHORT_DELTA = 21;  // Amount of short delta allowed

static constexpr uint64_t MAX_TREE_SIZE = 1LL << CHUNK_BITS;  // Maximum number of nodes in the tree

static constexpr Short_delta MIN_SHORT_DELTA = -(1 << (SHORT_DELTA - 1));     // Minimum value for short delta
static constexpr Short_delta MAX_SHORT_DELTA = (1 << (SHORT_DELTA - 1)) - 1;  // Maximum value for short delta

class __attribute__((packed, aligned(64))) Tree_pointers {
private:
<<<<<<< HEAD
    // We only store the exact ID of parent
    Tree_pos parent                     : CHUNK_BITS + CHUNK_SHIFT;
    Tree_pos next_sibling               : CHUNK_BITS;
    Tree_pos prev_sibling               : CHUNK_BITS;

    // Long child pointers
    Tree_pos first_child_l              : CHUNK_BITS;
    Tree_pos last_child_l               : CHUNK_BITS;

    // Short (delta) child pointers
    Short_delta first_child_s_0         : SHORT_DELTA;
    Short_delta first_child_s_1         : SHORT_DELTA;
    Short_delta first_child_s_2         : SHORT_DELTA;
    Short_delta first_child_s_3         : SHORT_DELTA;
    Short_delta first_child_s_4         : SHORT_DELTA;
    Short_delta first_child_s_5         : SHORT_DELTA;
    Short_delta first_child_s_6         : SHORT_DELTA;

    Short_delta last_child_s_0          : SHORT_DELTA;
    Short_delta last_child_s_1          : SHORT_DELTA;
    Short_delta last_child_s_2          : SHORT_DELTA;
    Short_delta last_child_s_3          : SHORT_DELTA;
    Short_delta last_child_s_4          : SHORT_DELTA;
    Short_delta last_child_s_5          : SHORT_DELTA;
    Short_delta last_child_s_6          : SHORT_DELTA;

    // Helper functions to get and set first child pointers by index
    Short_delta _get_first_child_s(short index) const {
        switch (index) {
            case 0: return first_child_s_0;
            case 1: return first_child_s_1;
            case 2: return first_child_s_2;
            case 3: return first_child_s_3;
            case 4: return first_child_s_4;
            case 5: return first_child_s_5;
            case 6: return first_child_s_6;
            
            default: return INVALID;
            // throw std::out_of_range("_get_first_child_s: Invalid index for first_child_s");
        }
    }

    void _set_first_child_s(short index, Short_delta value) {
        switch (index) {
            case 0: first_child_s_0 = value; break;
            case 1: first_child_s_1 = value; break;
            case 2: first_child_s_2 = value; break;
            case 3: first_child_s_3 = value; break;
            case 4: first_child_s_4 = value; break;
            case 5: first_child_s_5 = value; break;
            case 6: first_child_s_6 = value; break;
            
            default: break;
            // throw std::out_of_range("_set_first_child_s: Invalid index for first_child_s");
        }
    }

    // Helper functions to get and set last child pointers by index
    Short_delta _get_last_child_s(short index) const {
        switch (index) {
            case 0: return last_child_s_0;
            case 1: return last_child_s_1;
            case 2: return last_child_s_2;
            case 3: return last_child_s_3;
            case 4: return last_child_s_4;
            case 5: return last_child_s_5;
            case 6: return last_child_s_6;
            
            default: return INVALID;
            // throw std::out_of_range("_get_last_child_s: Invalid index for last_child_s");
        }
    }

    void _set_last_child_s(short index, Short_delta value) {
        switch (index) {
            case 0: last_child_s_0 = value; break;
            case 1: last_child_s_1 = value; break;
            case 2: last_child_s_2 = value; break;
            case 3: last_child_s_3 = value; break;
            case 4: last_child_s_4 = value; break;
            case 5: last_child_s_5 = value; break;
            case 6: last_child_s_6 = value; break;

            default: break;
            // throw std::out_of_range("_get_last_child_s: Invalid index for last_child_s");
        }
=======
  // We only store the exact ID of parent
  Tree_pos parent : CHUNK_BITS + CHUNK_SHIFT;
  Tree_pos next_sibling : CHUNK_BITS;
  Tree_pos prev_sibling : CHUNK_BITS;

  // Long child pointers
  Tree_pos first_child_l : CHUNK_BITS;
  Tree_pos last_child_l : CHUNK_BITS;

  // Short (delta) child pointers
  Short_delta first_child_s_0 : SHORT_DELTA;
  Short_delta first_child_s_1 : SHORT_DELTA;
  Short_delta first_child_s_2 : SHORT_DELTA;
  Short_delta first_child_s_3 : SHORT_DELTA;
  Short_delta first_child_s_4 : SHORT_DELTA;
  Short_delta first_child_s_5 : SHORT_DELTA;
  Short_delta first_child_s_6 : SHORT_DELTA;

  Short_delta last_child_s_0 : SHORT_DELTA;
  Short_delta last_child_s_1 : SHORT_DELTA;
  Short_delta last_child_s_2 : SHORT_DELTA;
  Short_delta last_child_s_3 : SHORT_DELTA;
  Short_delta last_child_s_4 : SHORT_DELTA;
  Short_delta last_child_s_5 : SHORT_DELTA;
  Short_delta last_child_s_6 : SHORT_DELTA;

  // Helper functions to get and set first child pointers by index
  Short_delta _get_first_child_s(short index) const {
    switch (index) {
      case 0: return first_child_s_0;
      case 1: return first_child_s_1;
      case 2: return first_child_s_2;
      case 3: return first_child_s_3;
      case 4: return first_child_s_4;
      case 5: return first_child_s_5;
      case 6: return first_child_s_6;

      default: throw std::out_of_range("_get_first_child_s: Invalid index for first_child_s");
    }
  }

  void _set_first_child_s(short index, Short_delta value) {
    switch (index) {
      case 0: first_child_s_0 = value; break;
      case 1: first_child_s_1 = value; break;
      case 2: first_child_s_2 = value; break;
      case 3: first_child_s_3 = value; break;
      case 4: first_child_s_4 = value; break;
      case 5: first_child_s_5 = value; break;
      case 6: first_child_s_6 = value; break;

      default: throw std::out_of_range("_set_first_child_s: Invalid index for first_child_s");
    }
  }

  // Helper functions to get and set last child pointers by index
  Short_delta _get_last_child_s(short index) const {
    switch (index) {
      case 0: return last_child_s_0;
      case 1: return last_child_s_1;
      case 2: return last_child_s_2;
      case 3: return last_child_s_3;
      case 4: return last_child_s_4;
      case 5: return last_child_s_5;
      case 6: return last_child_s_6;

      default: throw std::out_of_range("_get_last_child_s: Invalid index for last_child_s");
    }
  }

  void _set_last_child_s(short index, Short_delta value) {
    switch (index) {
      case 0: last_child_s_0 = value; break;
      case 1: last_child_s_1 = value; break;
      case 2: last_child_s_2 = value; break;
      case 3: last_child_s_3 = value; break;
      case 4: last_child_s_4 = value; break;
      case 5: last_child_s_5 = value; break;
      case 6: last_child_s_6 = value; break;

      default: throw std::out_of_range("_get_last_child_s: Invalid index for last_child_s");
>>>>>>> 7870ceba
    }
  }

  // :private

public:
  /* DEFAULT CONSTRUCTOR */
  // Parent can be = 0 for someone, but it can never be MAX_TREE_SIZE
  // That is why the best way to invalidate is to set it to MAX_TREE_SIZE
  // for every other entry INVALID is the best choice
  Tree_pointers() : parent(INVALID), next_sibling(INVALID), prev_sibling(INVALID), first_child_l(INVALID), last_child_l(INVALID) {
    for (short i = 0; i < NUM_SHORT_DEL; i++) {
      _set_first_child_s(i, INVALID);
      _set_last_child_s(i, INVALID);
    }
  }

  /* PARAM CONSTRUCTOR */
  Tree_pointers(Tree_pos p)
      : parent(p), next_sibling(INVALID), prev_sibling(INVALID), first_child_l(INVALID), last_child_l(INVALID) {
    for (short i = 0; i < NUM_SHORT_DEL; i++) {
      _set_first_child_s(i, INVALID);
      _set_last_child_s(i, INVALID);
    }
  }

  // Getters
  Tree_pos get_parent() const { return parent; }
  Tree_pos get_next_sibling() const { return next_sibling; }
  Tree_pos get_prev_sibling() const { return prev_sibling; }
  Tree_pos get_first_child_l() const { return first_child_l; }
  Tree_pos get_last_child_l() const { return last_child_l; }

  // Getters for short child pointers
  Short_delta get_first_child_s_at(short index) const { return _get_first_child_s(index); }
  Short_delta get_last_child_s_at(short index) const { return _get_last_child_s(index); }

  // Setters
  void set_parent(Tree_pos p) { parent = p; }
  void set_next_sibling(Tree_pos ns) { next_sibling = ns; }
  void set_prev_sibling(Tree_pos ps) { prev_sibling = ps; }
  void set_first_child_l(Tree_pos fcl) { first_child_l = fcl; }
  void set_last_child_l(Tree_pos lcl) { last_child_l = lcl; }

  // Setters for short child pointers
  void set_first_child_s_at(short index, Short_delta fcs) { _set_first_child_s(index, fcs); }
  void set_last_child_s_at(short index, Short_delta lcs) { _set_last_child_s(index, lcs); }

  // Operators
  constexpr bool operator==(const Tree_pointers& other) const {
    for (short i = 0; i < 7; i++) {
      if (_get_first_child_s(i) != other._get_first_child_s(i) || _get_last_child_s(i) != other._get_last_child_s(i)) {
        return false;
      }
    }

    return parent == other.parent && next_sibling == other.next_sibling && prev_sibling == other.prev_sibling
           && first_child_l == other.first_child_l && last_child_l == other.last_child_l;
  }

  constexpr bool operator!=(const Tree_pointers& other) const { return !(*this == other); }
  void           invalidate() { parent = INVALID; }
  // :public

};  // Tree_pointers class

template <typename X>
class tree {
private:
<<<<<<< HEAD
    /* The tree pointers and data stored separately */
    std::vector<Tree_pointers>              pointers_stack;
    std::vector<std::optional<X>>           data_stack;

    /* Special functions for sanity */
    bool _check_idx_exists(const Tree_pos &idx) const noexcept {
        // idx >= 0 not needed for unsigned int
        return idx < static_cast<Tree_pos>(data_stack.size());
    }
    bool _contains_data(const Tree_pos &idx) const noexcept {
        return (idx < data_stack.size() && data_stack[idx].has_value());
    }

    /* Function to add an entry to the pointers and data stack (typically for add/append)*/
    inline Tree_pos _create_space(const X& data) {
        // if (pointers_stack.size() >= MAX_TREE_SIZE) {
        //     throw std::out_of_range("_create_space: Tree size exceeded");
        // } else if (!_check_idx_exists(parent_index)) {
        //     throw std::out_of_range("_create_space: Parent index out of range");
        // }

        // Make space for CHUNK_SIZE number of entries at the end
        data_stack.emplace_back(data);
        data_stack.resize(data_stack.size() + CHUNK_MASK);
=======
  /* The tree pointers and data stored separately */
  std::vector<Tree_pointers>    pointers_stack;
  std::vector<std::optional<X>> data_stack;

  /* Special functions for sanity */
  [[nodiscard]] bool _check_idx_exists(const Tree_pos& idx) const noexcept {
    // idx >= 0 not needed for unsigned int
    return idx < static_cast<Tree_pos>(data_stack.size());
  }
  [[nodiscard]] bool _contains_data(const Tree_pos& idx) const noexcept {
    return (idx < data_stack.size() && data_stack[idx].has_value());
  }

  /* Function to add an entry to the pointers and data stack (typically for add/append)*/
  [[nodiscard]] Tree_pos _create_space(const Tree_pos& parent_index, const X& data) {
    if (pointers_stack.size() >= MAX_TREE_SIZE) {
      throw std::out_of_range("_create_space: Tree size exceeded");
    } else if (!_check_idx_exists(parent_index)) {
      throw std::out_of_range("_create_space: Parent index out of range");
    }

    // Make space for CHUNK_SIZE number of entries at the end
    data_stack.emplace_back(data);
    for (int i = 0; i < CHUNK_MASK; i++) {
      data_stack.emplace_back();
    }

    // Add the single pointer node for all CHUNK_SIZE entries
    pointers_stack.emplace_back();

    return (data_stack.size() - CHUNK_SIZE) >> CHUNK_SHIFT;
  }

  /* Function to insert a new chunk in between (typically for handling add/append corner cases)*/
  [[nodiscard]] Tree_pos _insert_chunk_after(const Tree_pos curr) {
    if (pointers_stack.size() >= MAX_TREE_SIZE) {
      throw std::out_of_range("_insert_chunk_after: Tree size exceeded");
    } else if (!_check_idx_exists(curr)) {
      throw std::out_of_range("_insert_chunk_after: Current index out of range");
    }

    // Allot new chunk at the end
    const auto new_chunk_id = _create_space(pointers_stack[curr].get_parent(), X());
>>>>>>> 7870ceba

    // Update bookkeeping -> This is basically inserting inside of a doubly linked list
    pointers_stack[new_chunk_id].set_prev_sibling(curr);
    pointers_stack[new_chunk_id].set_next_sibling(pointers_stack[curr].get_next_sibling());
    pointers_stack[curr].set_next_sibling(new_chunk_id);

<<<<<<< HEAD
        return pointers_stack.size() - 1;
    }

    /* Function to insert a new chunk in between (typically for handling add/append corner cases)*/
    inline Tree_pos _insert_chunk_after(const Tree_pos &curr) {
        // if (pointers_stack.size() >= MAX_TREE_SIZE) {
        //     throw std::out_of_range("_insert_chunk_after: Tree size exceeded");
        // } else if (!_check_idx_exists(curr)) {
        //     throw std::out_of_range("_insert_chunk_after: Current index out of range");
        // }
        
        // Allot new chunk at the end
        const auto new_chunk_id = _create_space(X());
=======
    if (pointers_stack[new_chunk_id].get_next_sibling() != INVALID) {
      pointers_stack[pointers_stack[new_chunk_id].get_next_sibling()].set_prev_sibling(new_chunk_id);
    }

    pointers_stack[new_chunk_id].set_parent(pointers_stack[curr].get_parent());
>>>>>>> 7870ceba

    return new_chunk_id;
  }

  /* Helper function to check if we can fit something in the short delta*/
  [[nodiscard]] bool _fits_in_short_del(const Tree_pos parent_chunk_id, const Tree_pos child_chunk_id) {
    const int delta = child_chunk_id - parent_chunk_id;
    return abs(delta) <= MAX_SHORT_DELTA;
  }

  /* Helper function to update the parent pointer of all sibling chunks*/
  void _update_parent_pointer(const Tree_pos first_child, const Tree_pos new_parent_id) {
    auto curr_chunk_id = (first_child >> CHUNK_SHIFT);

    while (curr_chunk_id != INVALID) {
      pointers_stack[curr_chunk_id].set_parent(new_parent_id);
      curr_chunk_id = pointers_stack[curr_chunk_id].get_next_sibling();
    }
  }

<<<<<<< HEAD
    /* Helper function to check if we can fit something in the short delta*/
    inline bool _fits_in_short_del(const Tree_pos &parent_chunk_id, const Tree_pos &child_chunk_id) {
        const int delta = child_chunk_id - parent_chunk_id;
        return abs(delta) <= MAX_SHORT_DELTA;
    }

    /* Helper function to update the parent pointer of all sibling chunks*/
    void _update_parent_pointer(const Tree_pos &first_child, const Tree_pos &new_parent_id) {
        auto curr_chunk_id = (first_child >> CHUNK_SHIFT);
=======
  /* Helper function to break the chunk starting at a a given offset inside it*/
  [[nodiscard]] Tree_pos _break_chunk_from(const Tree_pos abs_id) {
    /* FOR NOW THIS HAS BEEN DEPRECATED */
    const auto old_chunk_id     = (abs_id >> CHUNK_SHIFT);
    const auto old_chunk_offset = (abs_id & CHUNK_MASK);

    // Insert a blank chunk after the current chunk
    bool     requires_new_chunk = true;
    bool     retval_set         = false;
    short    new_chunk_offset   = 0;
    Tree_pos new_chunk_id, retval; /* To store the chunk that is being populated */
>>>>>>> 7870ceba

    for (short offset = old_chunk_offset; offset < NUM_SHORT_DEL; offset++) {
      const auto curr_id = (old_chunk_id << CHUNK_SHIFT) + offset;

<<<<<<< HEAD
    Tree_pos _try_fit_child_ptr(const Tree_pos &parent_id, const Tree_pos &child_id) {
        // Check and throw accordingly
        // if (!_check_idx_exists(parent_id) || !_check_idx_exists(child_id)) {
        //     throw std::out_of_range("_try_fit_child_ptr: Index out of range");
        // }

        /* BASE CASE OF THE RECURSION */
        // If parent has long ptr access, this is easy
        if ((parent_id & CHUNK_MASK) == 0) {
            pointers_stack[parent_id >> CHUNK_SHIFT].set_last_child_l(child_id >> CHUNK_SHIFT);
            if (pointers_stack[parent_id >> CHUNK_SHIFT].get_first_child_l() == INVALID) {
                pointers_stack[parent_id >> CHUNK_SHIFT].set_first_child_l(child_id >> CHUNK_SHIFT);
            }
            return parent_id;
        }


        // Now, try to fit the child in the short delta
        const auto parent_chunk_id = (parent_id >> CHUNK_SHIFT);
        const auto parent_chunk_offset = (parent_id & CHUNK_MASK);
        if (_fits_in_short_del(parent_chunk_id, child_id >> CHUNK_SHIFT)) {
            // Adjust the child pointers
            pointers_stack[parent_chunk_id].set_last_child_s_at(parent_chunk_offset - 1, 
                                                                (child_id >> CHUNK_SHIFT) - parent_chunk_id);

            if (pointers_stack[parent_chunk_id].get_first_child_s_at(parent_chunk_offset - 1) == INVALID) {
                pointers_stack[parent_chunk_id].set_first_child_s_at(parent_chunk_offset - 1, 
                                                                    (child_id >> CHUNK_SHIFT) - parent_chunk_id);
            }
            return parent_id;
        }

        /* RECURSION */
        const auto grandparent_id = pointers_stack[parent_chunk_id].get_parent();
        std::vector<Tree_pos> new_chunks;

        // Break the chunk fully -> Every node in the chunk is moved to a separate chunk
        for (short offset = parent_chunk_offset - 1; offset < NUM_SHORT_DEL; offset++) {
            if (_contains_data((parent_chunk_id << CHUNK_SHIFT) + offset + 1)) {
                const auto curr_id = (parent_chunk_id << CHUNK_SHIFT) + offset + 1;

                // Create a new chunk, put this one over there
                const auto new_chunk_id = _insert_chunk_after(
                                                new_chunks.empty() ? 
                                                    parent_chunk_id 
                                                :   new_chunks.back()
                                            );

                // Store the new chunk id for updates later
                new_chunks.push_back(new_chunk_id);

                // Remove data from old, and put it here
                data_stack[new_chunk_id << CHUNK_SHIFT] = data_stack[curr_id];
                data_stack[curr_id] = X();

                // Convert the short pointers here to long pointers there
                const auto fc = pointers_stack[parent_chunk_id].get_first_child_s_at(offset);
                const auto lc = pointers_stack[parent_chunk_id].get_last_child_s_at(offset);
                pointers_stack[new_chunk_id].set_first_child_l(fc + parent_chunk_id);
                pointers_stack[new_chunk_id].set_last_child_l(lc + parent_chunk_id);

                // Update the parent pointer of all children of this guy
                // THIS LOOKS LIKE A BOTTLENECK -> Will iterate over all ~ (children / 8) chunks
                _update_parent_pointer((fc + parent_chunk_id) << CHUNK_SHIFT, 
                                    new_chunk_id << CHUNK_SHIFT);

                // Remove the short pointers in the old chunk
                pointers_stack[parent_chunk_id].set_first_child_s_at(offset, INVALID);
                pointers_stack[parent_chunk_id].set_last_child_s_at(offset, INVALID);
            }
        }

        // Try fitting the last chunk here in the grandparent. Recurse.
        const auto my_new_parent = _try_fit_child_ptr(grandparent_id,
                                                      new_chunks.back() << CHUNK_SHIFT);

    
        // Update the parent pointer of the new chunks
        if (my_new_parent != grandparent_id) {
            for (const auto& new_chunk : new_chunks) {
                pointers_stack[new_chunk].set_parent(my_new_parent);
            }
        }

        return new_chunks.front() << CHUNK_SHIFT; // The first one was where the parent was sent
    }
// :private

public:
    /**
     *  Query based API (no updates)
    */
    Tree_pos get_parent(const Tree_pos& curr_index);
    Tree_pos get_last_child(const Tree_pos& parent_index);
    Tree_pos get_first_child(const Tree_pos& parent_index);
    bool is_last_child(const Tree_pos& self_index);
    bool is_first_child(const Tree_pos& self_index);
    Tree_pos get_sibling_next(const Tree_pos& sibling_id);
    Tree_pos get_sibling_prev(const Tree_pos& sibling_id);
    bool is_leaf (const Tree_pos& leaf_index) const;

    /**
     *  Update based API (Adds and Deletes from the tree)
     */
    // FREQUENT UPDATES
    Tree_pos append_sibling(const Tree_pos& sibling_id, const X& data);
    Tree_pos add_child(const Tree_pos& parent_index, const X& data);
    Tree_pos add_root(const X& data);

    void delete_leaf(const Tree_pos& leaf_index);
    void delete_subtree(const Tree_pos& subtree_root);

    // INFREQUENT UPDATES
    Tree_pos insert_next_sibling(const Tree_pos& sibling_id, const X& data);

    /**
     * Data access API
     */
    X& get_data(const Tree_pos& idx) {
        // if (!_check_idx_exists(idx) || !data_stack[idx].has_value()) {
        //     throw std::out_of_range("get_data: Index out of range or no data at index");
        // }
=======
      // Get first and last child abs id
      const auto fc = get_first_child(curr_id);
      const auto lc = get_last_child(curr_id);

      if (!requires_new_chunk) {
        // Try fitting first and last child in the short delta
        if (_fits_in_short_del(old_chunk_id, fc >> CHUNK_SHIFT) and _fits_in_short_del(old_chunk_id, lc >> CHUNK_SHIFT)) {
          pointers_stack[old_chunk_id].set_first_child_s_at(new_chunk_offset, (fc >> CHUNK_SHIFT) - old_chunk_id);
          pointers_stack[old_chunk_id].set_last_child_s_at(new_chunk_offset, (lc >> CHUNK_SHIFT) - old_chunk_id);
          new_chunk_offset++;

          // Copy the data to the new chunk
          data_stack[(new_chunk_id << CHUNK_SHIFT) + new_chunk_offset] = data_stack[curr_id];

          // Update the parent pointer of the children
          _update_parent_pointer(fc, (new_chunk_id << CHUNK_SHIFT) + new_chunk_offset);

          continue;
        }

        requires_new_chunk = true;
      }

      // Make new chunk since required
      new_chunk_id       = _insert_chunk_after(old_chunk_id);
      requires_new_chunk = false;

      // Copy the data to the new chunk
      data_stack[new_chunk_id << CHUNK_SHIFT] = data_stack[curr_id];

      // Set long pointers
      pointers_stack[new_chunk_id].set_first_child_l(fc >> CHUNK_SHIFT);
      pointers_stack[new_chunk_id].set_last_child_l(lc >> CHUNK_SHIFT);

      // Update all the children with the new parent id
      _update_parent_pointer(fc, new_chunk_id);
      new_chunk_offset = 1;

      if (!retval_set) {
        retval     = new_chunk_id;
        retval_set = true;
      }
    }

    // Clear old chunk if all children are moved
    for (short offset = old_chunk_offset; offset < NUM_SHORT_DEL; offset++) {
      data_stack[(old_chunk_id << CHUNK_SHIFT) + offset] = X();
    }
    for (short offset = old_chunk_offset; offset < NUM_SHORT_DEL; offset++) {
      pointers_stack[old_chunk_id].set_first_child_s_at(offset, INVALID);
      pointers_stack[old_chunk_id].set_last_child_s_at(offset, INVALID);
    }

    return retval;
  }

  void _try_fit_child_ptr(const Tree_pos parent_id, const Tree_pos child_id) {
    // Check and throw accordingly
    if (!_check_idx_exists(parent_id) || !_check_idx_exists(child_id)) {
      throw std::out_of_range("_try_fit_child_ptr: Index out of range");
    }

    /* BASE CASE OF THE RECURSION */
    // If parent has long ptr access, this is easy
    if ((parent_id & CHUNK_MASK) == 0) {
      pointers_stack[parent_id >> CHUNK_SHIFT].set_last_child_l(child_id >> CHUNK_SHIFT);
      if (pointers_stack[parent_id >> CHUNK_SHIFT].get_first_child_l() == INVALID) {
        pointers_stack[parent_id >> CHUNK_SHIFT].set_first_child_l(child_id >> CHUNK_SHIFT);
      }
      return;
    }

    // Now, try to fit the child in the short delta
    const auto parent_chunk_id     = (parent_id >> CHUNK_SHIFT);
    const auto parent_chunk_offset = (parent_id & CHUNK_MASK);
    if (_fits_in_short_del(parent_chunk_id, child_id)) {
      // Adjust the child pointers
      pointers_stack[parent_chunk_id].set_last_child_s_at(parent_chunk_offset - 1, (child_id >> CHUNK_SHIFT) - parent_chunk_id);

      if (pointers_stack[parent_chunk_id].get_first_child_s_at(parent_chunk_offset - 1) == INVALID) {
        pointers_stack[parent_chunk_id].set_first_child_s_at(parent_chunk_offset - 1, (child_id >> CHUNK_SHIFT) - parent_chunk_id);
      }

      return;
    }

    /* RECURSION */
    auto last_new_chunk = INVALID;
    // Step 1: Break the chunk fully
    for (short offset = parent_chunk_offset; offset < NUM_SHORT_DEL; offset++) {
      if (_contains_data((parent_chunk_id << CHUNK_SHIFT) + offset)) {
        const auto curr_id = (parent_chunk_id << CHUNK_SHIFT) + offset;

        // Create a new chunk, put this one over there
        const auto new_chunk_id = _insert_chunk_after(curr_id);

        // Remove data from old, and put it here
        data_stack[new_chunk_id << CHUNK_SHIFT] = data_stack[curr_id];
        data_stack[curr_id]                     = X();

        // Convert the short pointers here to long pointers there
        const auto fc = pointers_stack[curr_id].get_first_child_s_at(offset);
        const auto lc = pointers_stack[curr_id].get_last_child_s_at(offset);
        pointers_stack[new_chunk_id].set_first_child_l(fc + parent_chunk_id);
        pointers_stack[new_chunk_id].set_last_child_l(lc + parent_chunk_id);

        // Update the parent pointer of all children of this guy
        _update_parent_pointer((fc + parent_chunk_id) << CHUNK_SHIFT, new_chunk_id << CHUNK_SHIFT);

        // Remove the short pointers
        pointers_stack[curr_id].set_first_child_s_at(offset, INVALID);
        pointers_stack[curr_id].set_last_child_s_at(offset, INVALID);
>>>>>>> 7870ceba

        // Set the last new chunk
        last_new_chunk = new_chunk_id;
      }
    }

<<<<<<< HEAD
    const X& get_data(const Tree_pos& idx) const {
        // if (!_check_idx_exists(idx) || !data_stack[idx].has_value()) {
        //     throw std::out_of_range("get_data: Index out of range or no data at index");
        // }
=======
    // Step 2: Try fitting the last chunk here in the parent. Recurse.
    _try_fit_child_ptr(last_new_chunk, child_id);
  }
  // :private
>>>>>>> 7870ceba

public:
  /**
   *  Query based API (no updates)
   */
  Tree_pos get_parent(const Tree_pos& curr_index);
  Tree_pos get_last_child(const Tree_pos& parent_index);
  Tree_pos get_first_child(const Tree_pos& parent_index);
  bool     is_last_child(const Tree_pos& self_index);
  bool     is_first_child(const Tree_pos& self_index);
  Tree_pos get_sibling_next(const Tree_pos& sibling_id);
  Tree_pos get_sibling_prev(const Tree_pos& sibling_id);
  int      get_tree_width(const int& level);

  /**
   *  Update based API (Adds and Deletes from the tree)
   */
  Tree_pos append_sibling(const Tree_pos& sibling_id, const X& data);
  Tree_pos add_child(const Tree_pos& parent_index, const X& data);
  Tree_pos add_root(const X& data);

  void delete_leaf(const Tree_pos& leaf_index);

  /**
   * Data access API
   */
  X& get_data(const Tree_pos& idx) {
    if (!_check_idx_exists(idx) || !data_stack[idx].has_value()) {
      throw std::out_of_range("get_data: Index out of range or no data at index");
    }

<<<<<<< HEAD
    void set_data(const Tree_pos& idx, const X& data) {
        // if (!_check_idx_exists(idx)) {
        //     throw std::out_of_range("set_data: Index out of range");
        // }
=======
    return data_stack[idx].value();
  }
>>>>>>> 7870ceba

  const X& get_data(const Tree_pos& idx) const {
    if (!_check_idx_exists(idx) || !data_stack[idx].has_value()) {
      throw std::out_of_range("get_data: Index out of range or no data at index");
    }

    return data_stack[idx].value();
  }

  void set_data(const Tree_pos& idx, const X& data) {
    if (!_check_idx_exists(idx)) {
      throw std::out_of_range("set_data: Index out of range");
    }

    data_stack[idx] = data;
  }

  X operator[](const Tree_pos& idx) { return get_data(idx); }

  /**
   *  Debug API (Temp)
   */
  void print_tree(int deep = 0) {
    for (size_t i = 0; i < pointers_stack.size(); i++) {
      std::cout << "Index: " << i << " Parent: " << pointers_stack[i].get_parent()
                << " Data: " << data_stack[i << CHUNK_SHIFT].value_or(-1) << std::endl;
      std::cout << "First Child: " << pointers_stack[i].get_first_child_l() << " ";
      std::cout << "Last Child: " << pointers_stack[i].get_last_child_l() << " ";
      std::cout << "Next Sibling: " << pointers_stack[i].get_next_sibling() << " ";
      std::cout << "Prev Sibling: " << pointers_stack[i].get_prev_sibling() << std::endl;
      std::cout << std::endl;
    }

    std::cout << std::endl;

    if (deep) {
      for (size_t i = 0; i < data_stack.size(); i++) {
        if (data_stack[i].has_value()) {
          std::cout << "Index: " << i << " Data: " << data_stack[i].value() << std::endl;
          std::cout << "PAR : " << get_parent(i) << std::endl;
          std::cout << "FC  : " << get_first_child(i) << std::endl;
          std::cout << "LC  : " << get_last_child(i) << std::endl;
          std::cout << "NS  : " << get_sibling_next(i) << std::endl;
          std::cout << "PS  : " << get_sibling_prev(i) << std::endl;
          std::cout << std::endl;
        }
      }
    }
  }

  /**
   * ITERATORS
   * - SIBLING-ORDER(start)
   * - POSTORDER (subtree_parent)
   * - PREORDER (subtree_parent)
   */

  // SIBLING ORDER TRAVERSAL
  class sibling_order_iterator {
  private:
    Tree_pos current;
    tree<X>* tree_ptr;

  public:
    using iterator_category = std::forward_iterator_tag;
    using value_type        = Tree_pos;
    using difference_type   = std::ptrdiff_t;
    using pointer           = Tree_pos*;
    using reference         = Tree_pos&;

    sibling_order_iterator(Tree_pos start, tree<X>* tree) : current(start), tree_ptr(tree) {}

    sibling_order_iterator& operator++() {
      if (tree_ptr->get_sibling_next(current) != INVALID) {
        current = tree_ptr->get_sibling_next(current);
      } else {
        current = INVALID;
      }
      return *this;
    }

    sibling_order_iterator operator++(int) {
      sibling_order_iterator temp = *this;
      ++(*this);
      return temp;
    }

    bool operator==(const sibling_order_iterator& other) const { return current == other.current; }

    bool operator!=(const sibling_order_iterator& other) const { return current != other.current; }

    Tree_pos  operator*() const { return current; }
    Tree_pos* operator->() const { return &current; }
  };

  class sibling_order_range {
  private:
    Tree_pos m_start;
    tree<X>* m_tree_ptr;

  public:
    sibling_order_range(Tree_pos start, tree<X>* tree) : m_start(start), m_tree_ptr(tree) {}

    sibling_order_iterator begin() { return sibling_order_iterator(m_start, m_tree_ptr); }

    sibling_order_iterator end() { return sibling_order_iterator(INVALID, m_tree_ptr); }
  };

  sibling_order_range sibling_order(Tree_pos start) { return sibling_order_range(start, this); }

  class const_sibling_order_iterator {
  private:
    Tree_pos       current;
    const tree<X>* tree_ptr;

  public:
    using iterator_category = std::forward_iterator_tag;
    using value_type        = Tree_pos;
    using difference_type   = std::ptrdiff_t;
    using pointer           = const Tree_pos*;
    using reference         = const Tree_pos&;

    const_sibling_order_iterator(Tree_pos start, const tree<X>* tree) : current(start), tree_ptr(tree) {}

    const_sibling_order_iterator& operator++() {
      if (tree_ptr->get_sibling_next(current) != INVALID) {
        current = tree_ptr->get_sibling_next(current);
      } else {
        current = INVALID;
      }
      return *this;
    }

    const_sibling_order_iterator operator++(int) {
      const_sibling_order_iterator temp = *this;
      ++(*this);
      return temp;
    }

    bool operator==(const const_sibling_order_iterator& other) const { return current == other.current; }

    bool operator!=(const const_sibling_order_iterator& other) const { return current != other.current; }

    Tree_pos        operator*() const { return current; }
    const Tree_pos* operator->() const { return &current; }
  };

  class const_sibling_order_range {
  private:
    Tree_pos       m_start;
    const tree<X>* m_tree_ptr;

  public:
    const_sibling_order_range(Tree_pos start, const tree<X>* tree) : m_start(start), m_tree_ptr(tree) {}

    const_sibling_order_iterator begin() const { return const_sibling_order_iterator(m_start, m_tree_ptr); }

    const_sibling_order_iterator end() const { return const_sibling_order_iterator(INVALID, m_tree_ptr); }
  };

  const_sibling_order_range sibling_order(Tree_pos start) const { return const_sibling_order_range(start, this); }

  // PRE-ORDER TRAVERSAL
  class pre_order_iterator {
  private:
    Tree_pos current;
    tree<X>* tree_ptr;

  public:
    using iterator_category = std::forward_iterator_tag;
    using value_type        = Tree_pos;
    using difference_type   = std::ptrdiff_t;
    using pointer           = Tree_pos*;
    using reference         = Tree_pos&;

    pre_order_iterator(Tree_pos start, tree<X>* tree) : current(start), tree_ptr(tree) {}

    pre_order_iterator& operator++() {
      if (tree_ptr->get_first_child(current) != INVALID) {
        current = tree_ptr->get_first_child(current);
      } else {
        // See if there is a sibling we can move to
        const auto nxt = tree_ptr->get_sibling_next(current);
        if (nxt != INVALID) {
          current = nxt;
        } else {
          // No more siblings, let's move to an ancestor's sibling
          bool found  = false;
          auto parent = tree_ptr->get_parent(current);
          while (parent != ROOT) {
            const auto parent_sibling = tree_ptr->get_sibling_next(parent);
            if (parent_sibling != INVALID) {
              current = parent_sibling;
              found   = true;
              break;
            }
            parent = tree_ptr->get_parent(parent);
          }

          if (!found) {
            current = INVALID;
          }
        }
      }
      return *this;
    }

    pre_order_iterator operator++(int) {
      pre_order_iterator temp = *this;
      ++(*this);
      return temp;
    }

    bool operator==(const pre_order_iterator& other) const { return current == other.current; }

    bool operator!=(const pre_order_iterator& other) const { return current != other.current; }

    Tree_pos  operator*() const { return current; }
    Tree_pos* operator->() const { return &current; }
  };

  class pre_order_range {
  private:
    Tree_pos m_start;
    tree<X>* m_tree_ptr;

  public:
    pre_order_range(Tree_pos start, tree<X>* tree) : m_start(start), m_tree_ptr(tree) {}

    pre_order_iterator begin() { return pre_order_iterator(m_start, m_tree_ptr); }

    pre_order_iterator end() { return pre_order_iterator(INVALID, m_tree_ptr); }
  };

  pre_order_range pre_order(Tree_pos start = ROOT) { return pre_order_range(start, this); }

  class const_pre_order_iterator {
  private:
    Tree_pos       current;
    const tree<X>* tree_ptr;

  public:
    using iterator_category = std::forward_iterator_tag;
    using value_type        = Tree_pos;
    using difference_type   = std::ptrdiff_t;
    using pointer           = Tree_pos*;
    using reference         = Tree_pos&;

    const_pre_order_iterator(Tree_pos start, const tree<X>* tree) : current(start), tree_ptr(tree) {}

    const_pre_order_iterator& operator++() {
      if (tree_ptr->get_first_child(current) != INVALID) {
        current = tree_ptr->get_first_child(current);
      } else {
        while (tree_ptr->get_sibling_next(current) == INVALID) {
          current = tree_ptr->get_parent(current);
          if (current == INVALID) {
            break;
          }
        }
        if (current != INVALID) {
          current = tree_ptr->get_sibling_next(current);
        }
      }
      return *this;
    }

    const_pre_order_iterator operator++(int) {
      const_pre_order_iterator temp = *this;
      ++(*this);
      return temp;
    }

    bool operator==(const const_pre_order_iterator& other) const { return current == other.current; }

    bool operator!=(const const_pre_order_iterator& other) const { return current != other.current; }

    const X& operator*() const { return tree_ptr->get_data(current); }
    const X* operator->() const { return &tree_ptr->get_data(current); }
  };

  class const_pre_order_range {
  private:
    Tree_pos       m_start;
    const tree<X>* m_tree_ptr;

  public:
    const_pre_order_range(Tree_pos start, const tree<X>* tree) : m_start(start), m_tree_ptr(tree) {}

    const_pre_order_iterator begin() { return const_pre_order_iterator(m_start, m_tree_ptr); }

    const_pre_order_iterator end() { return const_pre_order_iterator(INVALID, m_tree_ptr); }
  };

  const_pre_order_range pre_order(Tree_pos start = ROOT) const { return const_pre_order_range(start, this); }

  // POST-ORDER TRAVERSAL
  class post_order_iterator {
  private:
    Tree_pos current;
    tree<X>* tree_ptr;

  public:
    using iterator_category = std::forward_iterator_tag;
    using value_type        = Tree_pos;
    using difference_type   = std::ptrdiff_t;
    using pointer           = Tree_pos*;
    using reference         = Tree_pos&;

    post_order_iterator(Tree_pos start, tree<X>* tree) : current(start), tree_ptr(tree) {}

    post_order_iterator& operator++() {
      post_order_iterator temp = *this;
      if (tree_ptr->get_sibling_next(current) != INVALID) {
        auto next = tree_ptr->get_sibling_next(current);
        while (tree_ptr->get_sibling_next(next) != INVALID) {
          next = tree_ptr->get_first_child(next);
        }

        current = next;
      } else {
        current = tree_ptr->get_parent(current);
      }
      return temp;
    }

    bool operator==(const post_order_iterator& other) const { return current == other.current; }

    bool operator!=(const post_order_iterator& other) const { return current != other.current; }

    Tree_pos  operator*() const { return current; }
    Tree_pos* operator->() const { return &current; }
  };

  class post_order_range {
  private:
    Tree_pos m_start;
    tree<X>* m_tree_ptr;

  public:
    post_order_range(Tree_pos start, tree<X>* tree) : m_start(start), m_tree_ptr(tree) {}

    post_order_iterator begin() { return post_order_iterator(m_start, m_tree_ptr); }

    post_order_iterator end() { return post_order_iterator(INVALID, m_tree_ptr); }
  };

  post_order_range post_order(Tree_pos start = ROOT) { return post_order_range(start, this); }

  class const_post_order_iterator {
  private:
    Tree_pos       current;
    const tree<X>* tree_ptr;

  public:
    using iterator_category = std::forward_iterator_tag;
    using value_type        = Tree_pos;
    using difference_type   = std::ptrdiff_t;
    using pointer           = Tree_pos*;
    using reference         = Tree_pos&;

    const_post_order_iterator(Tree_pos start, const tree<X>* tree) : current(start), tree_ptr(tree) {}

    const_post_order_iterator& operator++() {
      // post_order_iterator temp = *this;
      if (tree_ptr->get_sibling_next(current) != INVALID) {
        auto next = tree_ptr->get_sibling_next(current);
        while (tree_ptr->get_sibling_next(next) != INVALID) {
          next = tree_ptr->get_first_child(next);
        }

        current = next;
      } else {
        current = tree_ptr->get_parent(current);
      }
      return *this;
    }

    bool operator==(const const_post_order_iterator& other) const { return current == other.current; }

    bool operator!=(const const_post_order_iterator& other) const { return current != other.current; }

    const X& operator*() const { return tree_ptr->get_data(current); }
    const X* operator->() const { return &tree_ptr->get_data(current); }
  };

  class const_post_order_range {
  private:
    Tree_pos       m_start;
    const tree<X>* m_tree_ptr;

  public:
    const_post_order_range(Tree_pos start, const tree<X>* tree) : m_start(start), m_tree_ptr(tree) {}

    const_post_order_iterator begin() { return const_post_order_iterator(m_start, m_tree_ptr); }

    const_post_order_iterator end() { return const_post_order_iterator(INVALID, m_tree_ptr); }
  };

  const_post_order_range post_order(Tree_pos start = ROOT) const { return const_post_order_range(start, this); }

  // :public

};  // tree class

// ---------------------------------- TEMPLATE IMPLEMENTATION ---------------------------------- //
/**
 * @brief Get absolute ID of the parent of a node.
 *
 * @param curr_index The absolute ID of the current node.
 * @return Tree_pos The absolute ID of the parent, INVALID if none
 *
 * @throws std::out_of_range If current index is out of range
 */
template <typename X>
Tree_pos tree<X>::get_parent(const Tree_pos& curr_index) {
<<<<<<< HEAD
    // if (!_check_idx_exists(curr_index)) {
    //     throw std::out_of_range("get_parent: Index out of range");
    // }
=======
  if (!_check_idx_exists(curr_index)) {
    throw std::out_of_range("get_parent: Index out of range");
  }
>>>>>>> 7870ceba

  return pointers_stack[curr_index >> CHUNK_SHIFT].get_parent();
}

/**
 * @brief Check if a node is a leaf node.
 * 
 * @param leaf_index The absolute ID of the node.
 * @return true If the node is a leaf node.
 * 
 * @throws std::out_of_range If the query index is out of range
 */
template <typename X>
bool tree<X>::is_leaf(const Tree_pos& leaf_index) const {
    // if (!_check_idx_exists(leaf_index)) {
    //     throw std::out_of_range("is_leaf: Index out of range");
    // }

    if (leaf_index & CHUNK_MASK) {
        return pointers_stack[leaf_index >> CHUNK_SHIFT].get_first_child_s_at(
                                                            (leaf_index & CHUNK_MASK) - 1) == INVALID;
    } else {
        return pointers_stack[leaf_index >> CHUNK_SHIFT].get_first_child_l() == INVALID;
    }
}

/**
 * @brief Get absolute ID of the last child of a node.
 *
 * @param parent_index The absolute ID of the parent node.
 * @return Tree_pos The absolute ID of the last child, INVALID if none
 *
 * @throws std::out_of_range If the parent index is out of range
 */
template <typename X>
Tree_pos tree<X>::get_last_child(const Tree_pos& parent_index) {
<<<<<<< HEAD
    // if (!_check_idx_exists(parent_index)) {
    //     throw std::out_of_range("get_last_child: Parent index out of range");
    // }

    const auto chunk_id = (parent_index >> CHUNK_SHIFT);
    const auto chunk_offset = (parent_index & CHUNK_MASK);
    const auto last_child_s_i = chunk_offset ? 
                                    pointers_stack[chunk_id].get_last_child_s_at(chunk_offset - 1) 
                                    : INVALID;

    Tree_pos child_chunk_id = INVALID;
    if (last_child_s_i != INVALID) {
        // If the short delta contains a value, go to this nearby chunk
        child_chunk_id = chunk_id + last_child_s_i;
    } else if (chunk_offset == 0)  {
        // The first entry will always have the chunk id of the child
        child_chunk_id = pointers_stack[chunk_id].get_last_child_l();
    }

    // // Binary search to find the first vacant spot in the child chunk
    // short low = -1, high = CHUNK_SIZE;
    // while (high - low > 1) {
    //     short mid = (low + high) >> 1;
    //     if (_contains_data((child_chunk_id << CHUNK_SHIFT) + mid)) {
    //         low = mid;
    //     } else {
    //         high = mid;
    //     }
    // }

    // // Return the last occupied in child chunk
    // if (low >= 0) {
    //     return static_cast<Tree_pos>((child_chunk_id << CHUNK_SHIFT) + low);
    // }

    // Iterate in reverse to find the last occupied in child chunk
    if (child_chunk_id != INVALID) {
        for (short offset = NUM_SHORT_DEL; offset >= 0; offset--) {
            if (_contains_data((child_chunk_id << CHUNK_SHIFT) + offset)) {
                return static_cast<Tree_pos>((child_chunk_id << CHUNK_SHIFT) + offset);
            }
        } 
=======
  if (!_check_idx_exists(parent_index)) {
    throw std::out_of_range("get_last_child: Parent index out of range");
  }

  const auto chunk_id       = (parent_index >> CHUNK_SHIFT);
  const auto chunk_offset   = (parent_index & CHUNK_MASK);
  const auto last_child_s_i = chunk_offset ? pointers_stack[chunk_id].get_last_child_s_at(chunk_offset - 1) : INVALID;

  Tree_pos child_chunk_id = INVALID;
  if (last_child_s_i != INVALID) {
    // If the short delta contains a value, go to this nearby chunk
    child_chunk_id = chunk_id + last_child_s_i;
  } else if (chunk_offset == 0) {
    // The first entry will always have the chunk id of the child
    child_chunk_id = pointers_stack[chunk_id].get_last_child_l();
  }

  // Iterate in reverse to find the last occupied in child chunk
  if (child_chunk_id != INVALID) {
    for (short offset = NUM_SHORT_DEL; offset >= 0; offset--) {
      if (_contains_data((child_chunk_id << CHUNK_SHIFT) + offset)) {
        return static_cast<Tree_pos>((child_chunk_id << CHUNK_SHIFT) + offset);
      }
>>>>>>> 7870ceba
    }
  }

  return static_cast<Tree_pos>(INVALID);
}

/**
 * @brief Get absolute ID of the first child of a node.
 *
 * @param parent_index The absolute ID of the parent node.
 * @return Tree_pos The absolute ID of the first child, INVALID if none
 *
 * @throws std::out_of_range If the parent index is out of range
 */
template <typename X>
Tree_pos tree<X>::get_first_child(const Tree_pos& parent_index) {
<<<<<<< HEAD
    // if (!_check_idx_exists(parent_index)) {
    //     throw std::out_of_range("get_first_child: Parent index out of range");
    // }

    const auto chunk_id = (parent_index >> CHUNK_SHIFT);
    const auto chunk_offset = (parent_index & CHUNK_MASK);
    const auto first_child_s_i = chunk_offset ? 
                                    pointers_stack[chunk_id].get_first_child_s_at(chunk_offset - 1) 
                                    : INVALID;

    Tree_pos child_chunk_id = INVALID;
    if (chunk_offset and (first_child_s_i != INVALID)) {
        // If the short delta contains a value, go to this nearby chunk
        child_chunk_id = chunk_id + first_child_s_i;
    } else {
        // The first entry will always have the chunk id of the child
        child_chunk_id = pointers_stack[chunk_id].get_first_child_l();
    }

    // The beginning of the chunk IS the first child (always)
    return static_cast<Tree_pos>(child_chunk_id << CHUNK_SHIFT);
=======
  if (!_check_idx_exists(parent_index)) {
    throw std::out_of_range("get_first_child: Parent index out of range");
  }

  const auto chunk_id        = (parent_index >> CHUNK_SHIFT);
  const auto chunk_offset    = (parent_index & CHUNK_MASK);
  const auto first_child_s_i = chunk_offset ? pointers_stack[chunk_id].get_first_child_s_at(chunk_offset - 1) : INVALID;

  Tree_pos child_chunk_id = INVALID;
  if (chunk_offset and (first_child_s_i != INVALID)) {
    // If the short delta contains a value, go to this nearby chunk
    child_chunk_id = chunk_id + first_child_s_i;
  } else {
    // The first entry will always have the chunk id of the child
    child_chunk_id = pointers_stack[chunk_id].get_first_child_l();
  }

  // The beginning of the chunk IS the first child (always)
  return static_cast<Tree_pos>(child_chunk_id << CHUNK_SHIFT);
>>>>>>> 7870ceba
}

/**
 * @brief Check if a node is the last child of its parent.
 *
 * @param self_index The absolute ID of the node.
 * @return true If the node is the last child of its parent.
 *
 * @throws std::out_of_range If the query index is out of range
 */
template <typename X>
bool tree<X>::is_last_child(const Tree_pos& self_index) {
<<<<<<< HEAD
    // if (!_check_idx_exists(self_index)) {
    //     throw std::out_of_range("is_last_child: Index out of range");
    // }
=======
  if (!_check_idx_exists(self_index)) {
    throw std::out_of_range("is_last_child: Index out of range");
  }

  const auto self_chunk_id     = (self_index >> CHUNK_SHIFT);
  const auto self_chunk_offset = (self_index & CHUNK_MASK);

  // If this chunk has a next_sibling pointer, certainly not the last child
  if (pointers_stack[self_chunk_id].get_next_sibling() != INVALID) {
    return false;
  }

  // Now, to be the last child, all entries after this should be invalid
  for (short offset = self_chunk_offset; offset < NUM_SHORT_DEL; offset++) {
    /* POSSIBLE IMPROVEMENT, instead of checking the data pointers track,just check if the pointer is MIN_VAL
      BE CAREFUL HERE THOUGH, DONT SIMPLY CHECK IF THE SHORT DELTA = 0, BUT ASSIGN A SPECIAL VALUE WHICH IS
      -2 ** (SHORT_DELTA_BITS)*/
    // const auto last_child_s_i = pointers_stack[self_chunk_id].get_last_child_s_at(offset);
    if (_contains_data((self_chunk_id << CHUNK_SHIFT) + offset)) {
      return false;
    }
  }
>>>>>>> 7870ceba

  return true;
}

/**
 * @brief Check if a node is the first child of its parent.
 *
 * @param self_index The absolute ID of the node.
 * @return true If the node is the first child of its parent.
 *
 * @throws std::out_of_range If the query index is out of range
 */
template <typename X>
bool tree<X>::is_first_child(const Tree_pos& self_index) {
<<<<<<< HEAD
    // if (!_check_idx_exists(self_index)) {
    //     throw std::out_of_range("is_first_child: Index out of range");
    // }
=======
  if (!_check_idx_exists(self_index)) {
    throw std::out_of_range("is_first_child: Index out of range");
  }
>>>>>>> 7870ceba

  const auto self_chunk_id     = (self_index >> CHUNK_SHIFT);
  const auto self_chunk_offset = (self_index & CHUNK_MASK);

  // If this chunk has a prev_sibling pointer, certainly not the last child
  if (pointers_stack[self_chunk_id].get_prev_sibling() != INVALID) {
    return false;
  }

  // Now, to be the first child, it must have no offset
  if (self_chunk_offset) {
    return false;
  }

  return true;
}

/**
 * @brief Get the next sibling of a node.
 *
 * @param sibling_id The absolute ID of the sibling node.
 * @return Tree_pos The absolute ID of the next sibling, INVALID if none
 *
 * @throws std::out_of_range If the sibling index is out of range
 */
template <typename X>
Tree_pos tree<X>::get_sibling_next(const Tree_pos& sibling_id) {
<<<<<<< HEAD
    // if (!_check_idx_exists(sibling_id)) {
    //     throw std::out_of_range("get_sibling_next: Sibling index out of range");
    // }
=======
  if (!_check_idx_exists(sibling_id)) {
    throw std::out_of_range("get_sibling_next: Sibling index out of range");
  }
>>>>>>> 7870ceba

  // If this is the last child, no next sibling
  if (is_last_child(sibling_id)) {
    return INVALID;
  }

  // Check if the next sibling is within the same chunk, at idx + 1
  const auto curr_chunk_id     = (sibling_id >> CHUNK_SHIFT);
  const auto curr_chunk_offset = (sibling_id & CHUNK_MASK);
  if (curr_chunk_offset < CHUNK_MASK and _contains_data((curr_chunk_id << CHUNK_SHIFT) + curr_chunk_offset + 1)) {
    return static_cast<Tree_pos>((curr_chunk_id << CHUNK_SHIFT) + curr_chunk_offset + 1);
  }

  // Just jump to the next sibling chunk, or returns invalid
  return pointers_stack[curr_chunk_id].get_next_sibling() << CHUNK_SHIFT;  // default is INVALID
}

/**
 * @brief Get the prev sibling of a node.
 *
 * @param sibling_id The absolute ID of the sibling node.
 * @return Tree_pos The absolute ID of the prev sibling, INVALID if none
 *
 * @throws std::out_of_range If the sibling index is out of range
 * @todo handle when the prev or next could be within same chunk but more than 1 offset away
 *       happens if someone is deleted from the middle
 */
template <typename X>
Tree_pos tree<X>::get_sibling_prev(const Tree_pos& sibling_id) {
<<<<<<< HEAD
    // if (!_check_idx_exists(sibling_id)) {
    //     throw std::out_of_range("get_sibling_prev: Sibling index out of range");
    // }
=======
  if (!_check_idx_exists(sibling_id)) {
    throw std::out_of_range("get_sibling_prev: Sibling index out of range");
  }
>>>>>>> 7870ceba

  // If this is the first child, no prev sibling
  if (is_first_child(sibling_id)) {
    return INVALID;
  }

  // Check if the prev sibling is within the same chunk, at idx - 1
  const auto curr_chunk_id     = (sibling_id >> CHUNK_SHIFT);
  const auto curr_chunk_offset = (sibling_id & CHUNK_MASK);
  if (curr_chunk_offset > 0 and _contains_data((curr_chunk_id << CHUNK_SHIFT) + curr_chunk_offset - 1)) {
    return static_cast<Tree_pos>((curr_chunk_id << CHUNK_SHIFT) + curr_chunk_offset - 1);
  }

  // Just jump to the next sibling chunk, or returns invalid
  const auto prev_sibling = pointers_stack[curr_chunk_id].get_prev_sibling();

  // Find the last occupied in the prev sibling chunk
  if (prev_sibling != INVALID) {
    for (short offset = NUM_SHORT_DEL - 1; offset >= 0; offset--) {
      if (_contains_data(prev_sibling + offset)) {
        return static_cast<Tree_pos>(prev_sibling + offset);
      }
    }
  }

  return INVALID;
}

<<<<<<< HEAD
=======
template <typename X>
int tree<X>::get_tree_width(const int& level) {
  (void)level;
  // Placeholder: Implement the actual width calculation using BFS or additional bookkeeping
  return 0;
}

>>>>>>> 7870ceba
/**
 * @brief Append a sibling to a node.
 *
 * @param sibling_id The absolute ID of the sibling node.
 * @param data The data to be stored in the new sibling.
 *
 * @return Tree_pos The absolute ID of the new sibling.
 * @throws std::out_of_range If the sibling index is out of range
 */
template <typename X>
Tree_pos tree<X>::append_sibling(const Tree_pos& sibling_id, const X& data) {
<<<<<<< HEAD
    /* POSSIBLE IMPROVEMENT -> PERFECTLY FORWARD THE DATA AND SIBLING ID*/
    // if (!_check_idx_exists(sibling_id)) {
    //     throw std::out_of_range("append_sibling: Sibling index out of range");
    // }

    // Directly go to the last sibling of the sibling_id
    const auto parent_id = pointers_stack[sibling_id >> CHUNK_SHIFT].get_parent();
    auto new_sib = get_last_child(parent_id);

    // If this chunk does not have more space, just add a new chunk
    // and treat that as the last child
    if ((new_sib & CHUNK_MASK) == CHUNK_MASK) {
        // Make a new chunk after this, and put the data there
        new_sib = _insert_chunk_after(new_sib >> CHUNK_SHIFT) << CHUNK_SHIFT;
        data_stack[new_sib] = data;
    } else {
        // Just put the data in the next offset
        new_sib++;
        data_stack[new_sib] = data;
    }

    const auto first_sib = get_first_child(parent_id);
    const auto new_parent_id = _try_fit_child_ptr(parent_id, new_sib);
    if (new_parent_id != parent_id) {
        _update_parent_pointer(first_sib, new_parent_id);
    }

    return new_sib;
}

/**
 * @brief Insert a sibling after a node.
 * 
 * @param sibling_id The absolute ID of the sibling node.
 * @param data The data to be stored in the new sibling.
 * 
 * @return Tree_pos The absolute ID of the new sibling.
 * @throws std::out_of_range If the sibling index is out of range
 */
template <typename X>
Tree_pos tree<X>::insert_next_sibling(const Tree_pos& sibling_id, const X& data) {
    // if (!_check_idx_exists(sibling_id)) {
    //     throw std::out_of_range("insert_next_sibling: Sibling index out of range");
    // }

    // If this is the last child, just append a sibling
    if (is_last_child(sibling_id)) {
        return append_sibling(sibling_id, data);
    }

    // Directly go to the next sibling of the sibling_id
    const auto parent_id = pointers_stack[sibling_id >> CHUNK_SHIFT].get_parent();
    auto new_sib = sibling_id;

    // Try to fir the sibling right after this, if the chunk has some space
    if ((new_sib & CHUNK_MASK) != CHUNK_MASK
        && !_contains_data(new_sib + 1)) {
        new_sib++;
        data_stack[new_sib] = data;
    } else {
        new_sib = _insert_chunk_after(new_sib >> CHUNK_SHIFT) << CHUNK_SHIFT;
        data_stack[new_sib] = data;
=======
  /* POSSIBLE IMPROVEMENT -> PERFECTLY FORWARD THE DATA AND SIBLING ID*/
  if (!_check_idx_exists(sibling_id)) {
    throw std::out_of_range("append_sibling: Sibling index out of range");
  }

  // Directly go to the last sibling of the sibling_id
  const auto parent_id           = pointers_stack[sibling_id >> CHUNK_SHIFT].get_parent();
  const auto parent_chunk_id     = parent_id >> CHUNK_SHIFT;
  const auto parent_chunk_offset = parent_id & CHUNK_MASK;

  auto new_sib = get_last_child(parent_id);

  // If this chunk does not have more space, just add a new chunk
  // and treat that as the last child
  if ((new_sib & CHUNK_MASK) == CHUNK_MASK) {
    // Make a new chunk after this, and put the data there
    new_sib             = _insert_chunk_after(new_sib >> CHUNK_SHIFT) << CHUNK_SHIFT;
    data_stack[new_sib] = data;
  } else {
    // Just put the data in the next offset
    new_sib++;
    data_stack[new_sib] = data;
  }

  // _try_fit_child_ptr(parent_id, new_sib);

  // new_sib is the new sibling, split it into id and offset
  const auto chunk_id = new_sib >> CHUNK_SHIFT;

  // Update the parent pointer of the new sibling
  /* NOTE : MAKE SURE TO NOT LEAVE ANY GAPS IN THE DATA STACK WHEN DELETING */
  if (parent_chunk_offset) {
    if (_fits_in_short_del(parent_id, chunk_id)) {
      const auto delta = chunk_id - parent_chunk_id;
      pointers_stack[parent_chunk_id].set_last_child_s_at(parent_chunk_offset - 1, static_cast<Short_delta>(delta));
    } else {
      // Break the parent chunk from the parent id
      const auto new_parent_chunk_id = _break_chunk_from(parent_id);

      // Set the last child pointer of the parent
      pointers_stack[new_parent_chunk_id].set_last_child_l(chunk_id);

      // Set the first child pointer if needed
      if (pointers_stack[new_parent_chunk_id].get_first_child_l() == INVALID) {
        pointers_stack[new_parent_chunk_id].set_first_child_l(chunk_id);
      }

      // Setting the first child pointer should never be necessary
      // Realize that we have appended a sibling, so it a child of
      // the parent must have existed before this.
      // assert(pointers_stack[new_parent_chunk_id].get_first_child_l() != INVALID);
    }
  } else {
    // Can directly update the long pointer
    pointers_stack[parent_chunk_id].set_last_child_l(chunk_id);

    // Set the first child pointer if needed
    if (pointers_stack[parent_chunk_id].get_first_child_l() == INVALID) {
      pointers_stack[parent_chunk_id].set_first_child_l(chunk_id);
>>>>>>> 7870ceba
    }

    // Setting the first child pointer should never be necessary
    // Realize that we have appended a sibling, so it a child of
    // the parent must have existed before this.
    // assert(pointers_stack[parent_chunk_id].get_first_child_l() != INVALID);
  }

  return new_sib;
}

/**
 * @brief Add a root node to the tree.
 *
 * @param data The data to be stored in the root node.
 *
 * @return Tree_pos The absolute ID of the root node.
 * @throws std::logic_error If the tree is not empty
 */
template <typename X>
Tree_pos tree<X>::add_root(const X& data) {
<<<<<<< HEAD
    // if (!pointers_stack.empty()) {
    //     throw std::logic_error("add_root: Tree is not empty");
    // }

    // Add empty nodes to make the tree 1-indexed
    for (int i = 0; i < CHUNK_SIZE; i++) {
        data_stack.emplace_back();
    }
    pointers_stack.emplace_back();

    // Make space for CHUNK_SIZE number of entries at the end
    data_stack.emplace_back(data);
    for (int i = 0; i < CHUNK_MASK; i++) {
        data_stack.emplace_back();
    }

    // Add the single pointer node for all CHUNK_SIZE entries
    pointers_stack.emplace_back();

    return (data_stack.size() - CHUNK_SIZE);
=======
  if (!pointers_stack.empty()) {
    throw std::logic_error("add_root: Tree is not empty");
  }

  // Add empty nodes to make the tree 1-indexed
  for (int i = 0; i < CHUNK_SIZE; i++) {
    data_stack.emplace_back();
  }
  pointers_stack.emplace_back();

  // Make space for CHUNK_SIZE number of entries at the end
  data_stack.emplace_back(data);
  for (int i = 0; i < CHUNK_MASK; i++) {
    data_stack.emplace_back();
  }

  // Add the single pointer node for all CHUNK_SIZE entries
  pointers_stack.emplace_back();

  return (data_stack.size() - CHUNK_SIZE);
>>>>>>> 7870ceba
}

/**
 * @brief Add a child to a node at the end of all it's children.
 *
 * @param parent_index The absolute ID of the parent node.
 * @param data The data to be stored in the new sibling.
 *
 * @return Tree_pos The absolute ID of the new child.
 * @throws std::out_of_range If the parent index is out of range
 */
template <typename X>
Tree_pos tree<X>::add_child(const Tree_pos& parent_index, const X& data) {
<<<<<<< HEAD
    // if (!_check_idx_exists(parent_index)) {
    //     throw std::out_of_range("add_child: Parent index out of range: " + std::to_string(parent_index));
    // }

    // This is not the first child being added
    const auto last_child_id = get_last_child(parent_index);
    if (last_child_id != INVALID) {
        return append_sibling(last_child_id, data);
    }

    // Try to fit this child pointer
    const auto child_chunk_id = _create_space(data);
    const auto new_parent_id = _try_fit_child_ptr(parent_index, 
                                                  child_chunk_id << CHUNK_SHIFT);
    pointers_stack[child_chunk_id].set_parent(new_parent_id);

    return child_chunk_id << CHUNK_SHIFT;
=======
  if (!_check_idx_exists(parent_index)) {
    throw std::out_of_range("add_child: Parent index out of range: " + std::to_string(parent_index));
  }

  const auto last_child_id = get_last_child(parent_index);

  // This is not the first child being added
  if (last_child_id != INVALID) {
    return append_sibling(last_child_id, data);
  }

  const auto child_chunk_id = _create_space(parent_index, data);
  pointers_stack[child_chunk_id].set_parent(parent_index);

  // // Try to fit this child pointer
  // _try_fit_child_ptr(parent_index,
  //                    child_chunk_id << CHUNK_SHIFT);

  const auto parent_chunk_id     = (parent_index >> CHUNK_SHIFT);
  const auto parent_chunk_offset = (parent_index & CHUNK_MASK);

  /* Update the parent's first and last child pointers to this new child */
  if (parent_chunk_offset == 0) {
    // The offset is 0, we can fit the chunk id of the child directly
    pointers_stack[parent_chunk_id].set_first_child_l(child_chunk_id);
    pointers_stack[parent_chunk_id].set_last_child_l(child_chunk_id);
  } else {
    // Try to fit the delta in the short delta pointers
    const auto delta = (child_chunk_id - parent_chunk_id);  // todo : CHECK DANGER
    if (_fits_in_short_del(parent_index, child_chunk_id)) {
      // I am resetting the first child s pointer, I don't need to do it
      pointers_stack[parent_chunk_id].set_first_child_s_at(parent_chunk_offset - 1, static_cast<Short_delta>(delta));

      pointers_stack[parent_chunk_id].set_last_child_s_at(parent_chunk_offset - 1, static_cast<Short_delta>(delta));
    } else {
      // Break the parent chunk from the parent id
      const auto new_parent_chunk_id = _break_chunk_from(parent_index);

      // Set the first and last child pointer of the parent to the new parent chunk
      pointers_stack[new_parent_chunk_id].set_first_child_l(child_chunk_id);
      pointers_stack[new_parent_chunk_id].set_last_child_l(child_chunk_id);
    }
  }

  return child_chunk_id << CHUNK_SHIFT;
>>>>>>> 7870ceba
}

/**
 * @brief Delete a leaf, given
 *
 * @param leaf_index The absolute ID of the leaf node.
 *
 * @return Tree_pos The absolute ID of the leaf to be deleted.
 * @throws std::out_of_range If the leaf index is out of range
 * @throws std::logic_error If the leaf index is not actually a leaf
 */
template <typename X>
void tree<X>::delete_leaf(const Tree_pos& leaf_index) {
<<<<<<< HEAD
    // if (!_check_idx_exists(leaf_index)) {
    //     throw std::out_of_range("delete_leaf: Leaf index out of range");
    // }

    // // Check if the leaf actually is a leaf
    // if (get_first_child(leaf_index) != INVALID) {
    //     throw std::logic_error("delete_leaf: Index is not a leaf");
    // }
=======
  if (!_check_idx_exists(leaf_index)) {
    throw std::out_of_range("delete_leaf: Leaf index out of range");
  }

  // Check if the leaf actually is a leaf
  if (get_first_child(leaf_index) != INVALID) {
    throw std::logic_error("delete_leaf: Index is not a leaf");
  }

  const auto leaf_chunk_id     = leaf_index >> CHUNK_SHIFT;
  const auto leaf_chunk_offset = leaf_index & CHUNK_MASK;
  const auto prev_sibling_id   = get_sibling_prev(leaf_index);

  // Let's maintain the invariant that there will be
  // no "gaps" in a chunk after deletion.
  // Empty this spot in the data array
  data_stack[leaf_index] = X();

  // Then swap forward within the chunk
  for (short offset = leaf_chunk_offset; offset < NUM_SHORT_DEL - 1; offset++) {
    if (!_contains_data((leaf_chunk_id << CHUNK_SHIFT) + offset + 1)) {
      break;
    }
>>>>>>> 7870ceba

    std::swap(data_stack[(leaf_chunk_id << CHUNK_SHIFT) + offset], data_stack[(leaf_chunk_id << CHUNK_SHIFT) + offset + 1]);

<<<<<<< HEAD
    // Empty this spot in the data array
    data_stack[leaf_index] = std::nullopt;
    short remaining_data = 0;

    // Swap this forward
    for (short offset = leaf_chunk_offset; offset < CHUNK_SIZE - 1; offset++) {
        if (_contains_data((leaf_chunk_id << CHUNK_SHIFT) + offset + 1)) {
            remaining_data++;

            data_stack[(leaf_chunk_id << CHUNK_SHIFT) + offset] = data_stack[(leaf_chunk_id << CHUNK_SHIFT) + offset + 1];
            data_stack[(leaf_chunk_id << CHUNK_SHIFT) + offset + 1] = std::nullopt;

            // Update the parent pointer of the moved node
            const auto fc = get_first_child((leaf_chunk_id << CHUNK_SHIFT) + offset + 1);
            if (fc != INVALID) {
                pointers_stack[fc >> CHUNK_SHIFT].set_parent((leaf_chunk_id << CHUNK_SHIFT) + offset);
                _update_parent_pointer(fc, (leaf_chunk_id << CHUNK_SHIFT) + offset);
            }

            // If this was moved to the first place in the chunk, convert short to long
            if (offset == 0) {
                const auto fc_del = pointers_stack[leaf_chunk_id].get_first_child_s_at(0);
                if (fc_del != INVALID) {
                    pointers_stack[leaf_chunk_id].set_first_child_l(fc_del + leaf_chunk_id);
                    pointers_stack[leaf_chunk_id].set_first_child_s_at(0, INVALID);
                }

                const auto lc_del = pointers_stack[leaf_chunk_id].get_last_child_s_at(0);
                if (lc_del != INVALID) {
                    pointers_stack[leaf_chunk_id].set_last_child_l(lc_del + leaf_chunk_id);
                    pointers_stack[leaf_chunk_id].set_last_child_s_at(0, INVALID);
                }
            }
        } else {
            break;
        }
    }

    // Short circuit prev and next sibling chunk if this chunk is empty
    if (remaining_data == 0) {
        const auto prev_sib_chunk = pointers_stack[leaf_chunk_id].get_prev_sibling();
        const auto next_sib_chunk = pointers_stack[leaf_chunk_id].get_next_sibling();

        if (prev_sib_chunk != INVALID) {
           pointers_stack[prev_sib_chunk].set_next_sibling(next_sib_chunk);
        }

        if (next_sib_chunk != INVALID) {
            pointers_stack[next_sib_chunk].set_prev_sibling(prev_sib_chunk);
        }

        // I will have to adjust the parent's last and first child pointers
        // If the leaf that I just deleted was a last/first child
        // Get the parent of the leaf
        const auto parent_index = pointers_stack[leaf_chunk_id].get_parent();
        const auto new_par_id = _try_fit_child_ptr(parent_index, prev_sibling_id);
        pointers_stack[leaf_chunk_id].set_parent(new_par_id);
    }
}

/**
 * @brief Delete a subtree rooted at a node.
 * 
 * @param subtree_root The absolute ID of the root of the subtree.
 * 
 * @throws std::out_of_range If the subtree root index is out of range
 */
template <typename X>
void tree<X>::delete_subtree(const Tree_pos& subtree_root) {
    // if (!_check_idx_exists(subtree_root)) {
    //     throw std::out_of_range("delete_subtree: Subtree root index out of range");
    // }

    // Vector to store the nodes in reverse level order
    std::vector<Tree_pos> nodes_to_delete;
    
    // Queue for level order traversal
    std::queue<Tree_pos> q;
    q.push(subtree_root);

    // Perform level order traversal to collect nodes
    while (!q.empty()) {
        Tree_pos node = q.front();
        q.pop();
        nodes_to_delete.push_back(node);

        for (auto child = get_first_child(node); child != INVALID; child = get_next_sibling(child)) {
            q.push(child);
        }
    }

    // Delete nodes in reverse order to ensure leaves are deleted first
    for (auto it = nodes_to_delete.rbegin(); it != nodes_to_delete.rend(); ++it) {
        if (get_first_child(*it) == INVALID) {
            delete_leaf(*it);
        }
=======
    // Update all pointers.
    /* MAYBE DON'T MAINTAIN THE INVARIANT -> MAKE CHANGES TO ALL ACCORIDNGLY */
  }

  // I will have to adjust the parent's last and first child pointers
  // If the leaf that I just deleted was a last/first child
  // Get the parent of the leaf
  const auto parent_index        = get_parent(leaf_index);
  const auto parent_chunk_id     = parent_index >> CHUNK_SHIFT;
  const auto parent_chunk_offset = parent_index & CHUNK_MASK;

  // If the parent has only one child, just clear the pointers
  if (get_first_child(parent_index) == leaf_index) {
    if (parent_chunk_offset == 0) {
      pointers_stack[parent_chunk_id].set_first_child_l(INVALID);
    } else {
      pointers_stack[parent_chunk_id].set_first_child_s_at(parent_chunk_offset - 1, INVALID);
    }
  } else {
    if (get_last_child(parent_index) == leaf_index) {
      if (parent_chunk_offset == 0) {
        // Set the last child long pointer to this chunk. Unless
        // This chunk is now vacant, in that case go to the prev sibling
        pointers_stack[parent_chunk_id].set_last_child_l(prev_sibling_id >> CHUNK_SHIFT);
      } else {
        // Set the last child short pointer to this chunk. Unless
        // This chunk is now vacant, in that case go to the prev sibling
        assert(_fits_in_short_del(parent_chunk_id, prev_sibling_id >> CHUNK_SHIFT));
        pointers_stack[parent_chunk_id].set_last_child_s_at(parent_chunk_offset - 1,
                                                            (prev_sibling_id >> CHUNK_SHIFT) - parent_chunk_id);
      }
    } else {
      // Do nothing!! This child was not contributing to any
      // bookkeeping the parent pointers chunk
>>>>>>> 7870ceba
    }
  }
}

}  // namespace hhds<|MERGE_RESOLUTION|>--- conflicted
+++ resolved
@@ -12,19 +12,14 @@
 #include <cstdint>
 #include <functional>
 #include <iostream>
-<<<<<<< HEAD
-#include <algorithm>
-#include <array>
-#include <cstdint>
-#include <vector>
-#include <queue>
-
-=======
->>>>>>> 7870ceba
 #include <iterator>
 #include <optional>
 #include <stdexcept>
 #include <vector>
+#include <queue>
+
+#include <iterator>
+#include <cstddef> 
 
 namespace hhds {
 /** NOTES for future contributors:
@@ -67,32 +62,31 @@
 
 class __attribute__((packed, aligned(64))) Tree_pointers {
 private:
-<<<<<<< HEAD
-    // We only store the exact ID of parent
-    Tree_pos parent                     : CHUNK_BITS + CHUNK_SHIFT;
-    Tree_pos next_sibling               : CHUNK_BITS;
-    Tree_pos prev_sibling               : CHUNK_BITS;
-
-    // Long child pointers
-    Tree_pos first_child_l              : CHUNK_BITS;
-    Tree_pos last_child_l               : CHUNK_BITS;
-
-    // Short (delta) child pointers
-    Short_delta first_child_s_0         : SHORT_DELTA;
-    Short_delta first_child_s_1         : SHORT_DELTA;
-    Short_delta first_child_s_2         : SHORT_DELTA;
-    Short_delta first_child_s_3         : SHORT_DELTA;
-    Short_delta first_child_s_4         : SHORT_DELTA;
-    Short_delta first_child_s_5         : SHORT_DELTA;
-    Short_delta first_child_s_6         : SHORT_DELTA;
-
-    Short_delta last_child_s_0          : SHORT_DELTA;
-    Short_delta last_child_s_1          : SHORT_DELTA;
-    Short_delta last_child_s_2          : SHORT_DELTA;
-    Short_delta last_child_s_3          : SHORT_DELTA;
-    Short_delta last_child_s_4          : SHORT_DELTA;
-    Short_delta last_child_s_5          : SHORT_DELTA;
-    Short_delta last_child_s_6          : SHORT_DELTA;
+  // We only store the exact ID of parent
+  Tree_pos parent : CHUNK_BITS + CHUNK_SHIFT;
+  Tree_pos next_sibling : CHUNK_BITS;
+  Tree_pos prev_sibling : CHUNK_BITS;
+
+  // Long child pointers
+  Tree_pos first_child_l : CHUNK_BITS;
+  Tree_pos last_child_l : CHUNK_BITS;
+
+  // Short (delta) child pointers
+  Short_delta first_child_s_0 : SHORT_DELTA;
+  Short_delta first_child_s_1 : SHORT_DELTA;
+  Short_delta first_child_s_2 : SHORT_DELTA;
+  Short_delta first_child_s_3 : SHORT_DELTA;
+  Short_delta first_child_s_4 : SHORT_DELTA;
+  Short_delta first_child_s_5 : SHORT_DELTA;
+  Short_delta first_child_s_6 : SHORT_DELTA;
+
+  Short_delta last_child_s_0 : SHORT_DELTA;
+  Short_delta last_child_s_1 : SHORT_DELTA;
+  Short_delta last_child_s_2 : SHORT_DELTA;
+  Short_delta last_child_s_3 : SHORT_DELTA;
+  Short_delta last_child_s_4 : SHORT_DELTA;
+  Short_delta last_child_s_5 : SHORT_DELTA;
+  Short_delta last_child_s_6 : SHORT_DELTA;
 
     // Helper functions to get and set first child pointers by index
     Short_delta _get_first_child_s(short index) const {
@@ -141,90 +135,6 @@
         }
     }
 
-    void _set_last_child_s(short index, Short_delta value) {
-        switch (index) {
-            case 0: last_child_s_0 = value; break;
-            case 1: last_child_s_1 = value; break;
-            case 2: last_child_s_2 = value; break;
-            case 3: last_child_s_3 = value; break;
-            case 4: last_child_s_4 = value; break;
-            case 5: last_child_s_5 = value; break;
-            case 6: last_child_s_6 = value; break;
-
-            default: break;
-            // throw std::out_of_range("_get_last_child_s: Invalid index for last_child_s");
-        }
-=======
-  // We only store the exact ID of parent
-  Tree_pos parent : CHUNK_BITS + CHUNK_SHIFT;
-  Tree_pos next_sibling : CHUNK_BITS;
-  Tree_pos prev_sibling : CHUNK_BITS;
-
-  // Long child pointers
-  Tree_pos first_child_l : CHUNK_BITS;
-  Tree_pos last_child_l : CHUNK_BITS;
-
-  // Short (delta) child pointers
-  Short_delta first_child_s_0 : SHORT_DELTA;
-  Short_delta first_child_s_1 : SHORT_DELTA;
-  Short_delta first_child_s_2 : SHORT_DELTA;
-  Short_delta first_child_s_3 : SHORT_DELTA;
-  Short_delta first_child_s_4 : SHORT_DELTA;
-  Short_delta first_child_s_5 : SHORT_DELTA;
-  Short_delta first_child_s_6 : SHORT_DELTA;
-
-  Short_delta last_child_s_0 : SHORT_DELTA;
-  Short_delta last_child_s_1 : SHORT_DELTA;
-  Short_delta last_child_s_2 : SHORT_DELTA;
-  Short_delta last_child_s_3 : SHORT_DELTA;
-  Short_delta last_child_s_4 : SHORT_DELTA;
-  Short_delta last_child_s_5 : SHORT_DELTA;
-  Short_delta last_child_s_6 : SHORT_DELTA;
-
-  // Helper functions to get and set first child pointers by index
-  Short_delta _get_first_child_s(short index) const {
-    switch (index) {
-      case 0: return first_child_s_0;
-      case 1: return first_child_s_1;
-      case 2: return first_child_s_2;
-      case 3: return first_child_s_3;
-      case 4: return first_child_s_4;
-      case 5: return first_child_s_5;
-      case 6: return first_child_s_6;
-
-      default: throw std::out_of_range("_get_first_child_s: Invalid index for first_child_s");
-    }
-  }
-
-  void _set_first_child_s(short index, Short_delta value) {
-    switch (index) {
-      case 0: first_child_s_0 = value; break;
-      case 1: first_child_s_1 = value; break;
-      case 2: first_child_s_2 = value; break;
-      case 3: first_child_s_3 = value; break;
-      case 4: first_child_s_4 = value; break;
-      case 5: first_child_s_5 = value; break;
-      case 6: first_child_s_6 = value; break;
-
-      default: throw std::out_of_range("_set_first_child_s: Invalid index for first_child_s");
-    }
-  }
-
-  // Helper functions to get and set last child pointers by index
-  Short_delta _get_last_child_s(short index) const {
-    switch (index) {
-      case 0: return last_child_s_0;
-      case 1: return last_child_s_1;
-      case 2: return last_child_s_2;
-      case 3: return last_child_s_3;
-      case 4: return last_child_s_4;
-      case 5: return last_child_s_5;
-      case 6: return last_child_s_6;
-
-      default: throw std::out_of_range("_get_last_child_s: Invalid index for last_child_s");
-    }
-  }
-
   void _set_last_child_s(short index, Short_delta value) {
     switch (index) {
       case 0: last_child_s_0 = value; break;
@@ -235,10 +145,10 @@
       case 5: last_child_s_5 = value; break;
       case 6: last_child_s_6 = value; break;
 
-      default: throw std::out_of_range("_get_last_child_s: Invalid index for last_child_s");
->>>>>>> 7870ceba
-    }
-  }
+            default: break;
+            // throw std::out_of_range("_get_last_child_s: Invalid index for last_child_s");
+        }
+    }
 
   // :private
 
@@ -306,10 +216,9 @@
 template <typename X>
 class tree {
 private:
-<<<<<<< HEAD
-    /* The tree pointers and data stored separately */
-    std::vector<Tree_pointers>              pointers_stack;
-    std::vector<std::optional<X>>           data_stack;
+  /* The tree pointers and data stored separately */
+  std::vector<Tree_pointers>    pointers_stack;
+  std::vector<std::optional<X>> data_stack;
 
     /* Special functions for sanity */
     bool _check_idx_exists(const Tree_pos &idx) const noexcept {
@@ -331,58 +240,10 @@
         // Make space for CHUNK_SIZE number of entries at the end
         data_stack.emplace_back(data);
         data_stack.resize(data_stack.size() + CHUNK_MASK);
-=======
-  /* The tree pointers and data stored separately */
-  std::vector<Tree_pointers>    pointers_stack;
-  std::vector<std::optional<X>> data_stack;
-
-  /* Special functions for sanity */
-  [[nodiscard]] bool _check_idx_exists(const Tree_pos& idx) const noexcept {
-    // idx >= 0 not needed for unsigned int
-    return idx < static_cast<Tree_pos>(data_stack.size());
-  }
-  [[nodiscard]] bool _contains_data(const Tree_pos& idx) const noexcept {
-    return (idx < data_stack.size() && data_stack[idx].has_value());
-  }
-
-  /* Function to add an entry to the pointers and data stack (typically for add/append)*/
-  [[nodiscard]] Tree_pos _create_space(const Tree_pos& parent_index, const X& data) {
-    if (pointers_stack.size() >= MAX_TREE_SIZE) {
-      throw std::out_of_range("_create_space: Tree size exceeded");
-    } else if (!_check_idx_exists(parent_index)) {
-      throw std::out_of_range("_create_space: Parent index out of range");
-    }
-
-    // Make space for CHUNK_SIZE number of entries at the end
-    data_stack.emplace_back(data);
-    for (int i = 0; i < CHUNK_MASK; i++) {
-      data_stack.emplace_back();
-    }
 
     // Add the single pointer node for all CHUNK_SIZE entries
     pointers_stack.emplace_back();
 
-    return (data_stack.size() - CHUNK_SIZE) >> CHUNK_SHIFT;
-  }
-
-  /* Function to insert a new chunk in between (typically for handling add/append corner cases)*/
-  [[nodiscard]] Tree_pos _insert_chunk_after(const Tree_pos curr) {
-    if (pointers_stack.size() >= MAX_TREE_SIZE) {
-      throw std::out_of_range("_insert_chunk_after: Tree size exceeded");
-    } else if (!_check_idx_exists(curr)) {
-      throw std::out_of_range("_insert_chunk_after: Current index out of range");
-    }
-
-    // Allot new chunk at the end
-    const auto new_chunk_id = _create_space(pointers_stack[curr].get_parent(), X());
->>>>>>> 7870ceba
-
-    // Update bookkeeping -> This is basically inserting inside of a doubly linked list
-    pointers_stack[new_chunk_id].set_prev_sibling(curr);
-    pointers_stack[new_chunk_id].set_next_sibling(pointers_stack[curr].get_next_sibling());
-    pointers_stack[curr].set_next_sibling(new_chunk_id);
-
-<<<<<<< HEAD
         return pointers_stack.size() - 1;
     }
 
@@ -396,34 +257,21 @@
         
         // Allot new chunk at the end
         const auto new_chunk_id = _create_space(X());
-=======
+
+    // Update bookkeeping -> This is basically inserting inside of a doubly linked list
+    pointers_stack[new_chunk_id].set_prev_sibling(curr);
+    pointers_stack[new_chunk_id].set_next_sibling(pointers_stack[curr].get_next_sibling());
+    pointers_stack[curr].set_next_sibling(new_chunk_id);
+
     if (pointers_stack[new_chunk_id].get_next_sibling() != INVALID) {
       pointers_stack[pointers_stack[new_chunk_id].get_next_sibling()].set_prev_sibling(new_chunk_id);
     }
 
     pointers_stack[new_chunk_id].set_parent(pointers_stack[curr].get_parent());
->>>>>>> 7870ceba
 
     return new_chunk_id;
   }
 
-  /* Helper function to check if we can fit something in the short delta*/
-  [[nodiscard]] bool _fits_in_short_del(const Tree_pos parent_chunk_id, const Tree_pos child_chunk_id) {
-    const int delta = child_chunk_id - parent_chunk_id;
-    return abs(delta) <= MAX_SHORT_DELTA;
-  }
-
-  /* Helper function to update the parent pointer of all sibling chunks*/
-  void _update_parent_pointer(const Tree_pos first_child, const Tree_pos new_parent_id) {
-    auto curr_chunk_id = (first_child >> CHUNK_SHIFT);
-
-    while (curr_chunk_id != INVALID) {
-      pointers_stack[curr_chunk_id].set_parent(new_parent_id);
-      curr_chunk_id = pointers_stack[curr_chunk_id].get_next_sibling();
-    }
-  }
-
-<<<<<<< HEAD
     /* Helper function to check if we can fit something in the short delta*/
     inline bool _fits_in_short_del(const Tree_pos &parent_chunk_id, const Tree_pos &child_chunk_id) {
         const int delta = child_chunk_id - parent_chunk_id;
@@ -433,24 +281,13 @@
     /* Helper function to update the parent pointer of all sibling chunks*/
     void _update_parent_pointer(const Tree_pos &first_child, const Tree_pos &new_parent_id) {
         auto curr_chunk_id = (first_child >> CHUNK_SHIFT);
-=======
-  /* Helper function to break the chunk starting at a a given offset inside it*/
-  [[nodiscard]] Tree_pos _break_chunk_from(const Tree_pos abs_id) {
-    /* FOR NOW THIS HAS BEEN DEPRECATED */
-    const auto old_chunk_id     = (abs_id >> CHUNK_SHIFT);
-    const auto old_chunk_offset = (abs_id & CHUNK_MASK);
-
-    // Insert a blank chunk after the current chunk
-    bool     requires_new_chunk = true;
-    bool     retval_set         = false;
-    short    new_chunk_offset   = 0;
-    Tree_pos new_chunk_id, retval; /* To store the chunk that is being populated */
->>>>>>> 7870ceba
-
-    for (short offset = old_chunk_offset; offset < NUM_SHORT_DEL; offset++) {
-      const auto curr_id = (old_chunk_id << CHUNK_SHIFT) + offset;
-
-<<<<<<< HEAD
+
+    while (curr_chunk_id != INVALID) {
+      pointers_stack[curr_chunk_id].set_parent(new_parent_id);
+      curr_chunk_id = pointers_stack[curr_chunk_id].get_next_sibling();
+    }
+  }
+
     Tree_pos _try_fit_child_ptr(const Tree_pos &parent_id, const Tree_pos &child_id) {
         // Check and throw accordingly
         // if (!_check_idx_exists(parent_id) || !_check_idx_exists(child_id)) {
@@ -502,9 +339,9 @@
                 // Store the new chunk id for updates later
                 new_chunks.push_back(new_chunk_id);
 
-                // Remove data from old, and put it here
-                data_stack[new_chunk_id << CHUNK_SHIFT] = data_stack[curr_id];
-                data_stack[curr_id] = X();
+        // Remove data from old, and put it here
+        data_stack[new_chunk_id << CHUNK_SHIFT] = data_stack[curr_id];
+        data_stack[curr_id]                     = X();
 
                 // Convert the short pointers here to long pointers there
                 const auto fc = pointers_stack[parent_chunk_id].get_first_child_s_at(offset);
@@ -538,172 +375,6 @@
         return new_chunks.front() << CHUNK_SHIFT; // The first one was where the parent was sent
     }
 // :private
-
-public:
-    /**
-     *  Query based API (no updates)
-    */
-    Tree_pos get_parent(const Tree_pos& curr_index);
-    Tree_pos get_last_child(const Tree_pos& parent_index);
-    Tree_pos get_first_child(const Tree_pos& parent_index);
-    bool is_last_child(const Tree_pos& self_index);
-    bool is_first_child(const Tree_pos& self_index);
-    Tree_pos get_sibling_next(const Tree_pos& sibling_id);
-    Tree_pos get_sibling_prev(const Tree_pos& sibling_id);
-    bool is_leaf (const Tree_pos& leaf_index) const;
-
-    /**
-     *  Update based API (Adds and Deletes from the tree)
-     */
-    // FREQUENT UPDATES
-    Tree_pos append_sibling(const Tree_pos& sibling_id, const X& data);
-    Tree_pos add_child(const Tree_pos& parent_index, const X& data);
-    Tree_pos add_root(const X& data);
-
-    void delete_leaf(const Tree_pos& leaf_index);
-    void delete_subtree(const Tree_pos& subtree_root);
-
-    // INFREQUENT UPDATES
-    Tree_pos insert_next_sibling(const Tree_pos& sibling_id, const X& data);
-
-    /**
-     * Data access API
-     */
-    X& get_data(const Tree_pos& idx) {
-        // if (!_check_idx_exists(idx) || !data_stack[idx].has_value()) {
-        //     throw std::out_of_range("get_data: Index out of range or no data at index");
-        // }
-=======
-      // Get first and last child abs id
-      const auto fc = get_first_child(curr_id);
-      const auto lc = get_last_child(curr_id);
-
-      if (!requires_new_chunk) {
-        // Try fitting first and last child in the short delta
-        if (_fits_in_short_del(old_chunk_id, fc >> CHUNK_SHIFT) and _fits_in_short_del(old_chunk_id, lc >> CHUNK_SHIFT)) {
-          pointers_stack[old_chunk_id].set_first_child_s_at(new_chunk_offset, (fc >> CHUNK_SHIFT) - old_chunk_id);
-          pointers_stack[old_chunk_id].set_last_child_s_at(new_chunk_offset, (lc >> CHUNK_SHIFT) - old_chunk_id);
-          new_chunk_offset++;
-
-          // Copy the data to the new chunk
-          data_stack[(new_chunk_id << CHUNK_SHIFT) + new_chunk_offset] = data_stack[curr_id];
-
-          // Update the parent pointer of the children
-          _update_parent_pointer(fc, (new_chunk_id << CHUNK_SHIFT) + new_chunk_offset);
-
-          continue;
-        }
-
-        requires_new_chunk = true;
-      }
-
-      // Make new chunk since required
-      new_chunk_id       = _insert_chunk_after(old_chunk_id);
-      requires_new_chunk = false;
-
-      // Copy the data to the new chunk
-      data_stack[new_chunk_id << CHUNK_SHIFT] = data_stack[curr_id];
-
-      // Set long pointers
-      pointers_stack[new_chunk_id].set_first_child_l(fc >> CHUNK_SHIFT);
-      pointers_stack[new_chunk_id].set_last_child_l(lc >> CHUNK_SHIFT);
-
-      // Update all the children with the new parent id
-      _update_parent_pointer(fc, new_chunk_id);
-      new_chunk_offset = 1;
-
-      if (!retval_set) {
-        retval     = new_chunk_id;
-        retval_set = true;
-      }
-    }
-
-    // Clear old chunk if all children are moved
-    for (short offset = old_chunk_offset; offset < NUM_SHORT_DEL; offset++) {
-      data_stack[(old_chunk_id << CHUNK_SHIFT) + offset] = X();
-    }
-    for (short offset = old_chunk_offset; offset < NUM_SHORT_DEL; offset++) {
-      pointers_stack[old_chunk_id].set_first_child_s_at(offset, INVALID);
-      pointers_stack[old_chunk_id].set_last_child_s_at(offset, INVALID);
-    }
-
-    return retval;
-  }
-
-  void _try_fit_child_ptr(const Tree_pos parent_id, const Tree_pos child_id) {
-    // Check and throw accordingly
-    if (!_check_idx_exists(parent_id) || !_check_idx_exists(child_id)) {
-      throw std::out_of_range("_try_fit_child_ptr: Index out of range");
-    }
-
-    /* BASE CASE OF THE RECURSION */
-    // If parent has long ptr access, this is easy
-    if ((parent_id & CHUNK_MASK) == 0) {
-      pointers_stack[parent_id >> CHUNK_SHIFT].set_last_child_l(child_id >> CHUNK_SHIFT);
-      if (pointers_stack[parent_id >> CHUNK_SHIFT].get_first_child_l() == INVALID) {
-        pointers_stack[parent_id >> CHUNK_SHIFT].set_first_child_l(child_id >> CHUNK_SHIFT);
-      }
-      return;
-    }
-
-    // Now, try to fit the child in the short delta
-    const auto parent_chunk_id     = (parent_id >> CHUNK_SHIFT);
-    const auto parent_chunk_offset = (parent_id & CHUNK_MASK);
-    if (_fits_in_short_del(parent_chunk_id, child_id)) {
-      // Adjust the child pointers
-      pointers_stack[parent_chunk_id].set_last_child_s_at(parent_chunk_offset - 1, (child_id >> CHUNK_SHIFT) - parent_chunk_id);
-
-      if (pointers_stack[parent_chunk_id].get_first_child_s_at(parent_chunk_offset - 1) == INVALID) {
-        pointers_stack[parent_chunk_id].set_first_child_s_at(parent_chunk_offset - 1, (child_id >> CHUNK_SHIFT) - parent_chunk_id);
-      }
-
-      return;
-    }
-
-    /* RECURSION */
-    auto last_new_chunk = INVALID;
-    // Step 1: Break the chunk fully
-    for (short offset = parent_chunk_offset; offset < NUM_SHORT_DEL; offset++) {
-      if (_contains_data((parent_chunk_id << CHUNK_SHIFT) + offset)) {
-        const auto curr_id = (parent_chunk_id << CHUNK_SHIFT) + offset;
-
-        // Create a new chunk, put this one over there
-        const auto new_chunk_id = _insert_chunk_after(curr_id);
-
-        // Remove data from old, and put it here
-        data_stack[new_chunk_id << CHUNK_SHIFT] = data_stack[curr_id];
-        data_stack[curr_id]                     = X();
-
-        // Convert the short pointers here to long pointers there
-        const auto fc = pointers_stack[curr_id].get_first_child_s_at(offset);
-        const auto lc = pointers_stack[curr_id].get_last_child_s_at(offset);
-        pointers_stack[new_chunk_id].set_first_child_l(fc + parent_chunk_id);
-        pointers_stack[new_chunk_id].set_last_child_l(lc + parent_chunk_id);
-
-        // Update the parent pointer of all children of this guy
-        _update_parent_pointer((fc + parent_chunk_id) << CHUNK_SHIFT, new_chunk_id << CHUNK_SHIFT);
-
-        // Remove the short pointers
-        pointers_stack[curr_id].set_first_child_s_at(offset, INVALID);
-        pointers_stack[curr_id].set_last_child_s_at(offset, INVALID);
->>>>>>> 7870ceba
-
-        // Set the last new chunk
-        last_new_chunk = new_chunk_id;
-      }
-    }
-
-<<<<<<< HEAD
-    const X& get_data(const Tree_pos& idx) const {
-        // if (!_check_idx_exists(idx) || !data_stack[idx].has_value()) {
-        //     throw std::out_of_range("get_data: Index out of range or no data at index");
-        // }
-=======
-    // Step 2: Try fitting the last chunk here in the parent. Recurse.
-    _try_fit_child_ptr(last_new_chunk, child_id);
-  }
-  // :private
->>>>>>> 7870ceba
 
 public:
   /**
@@ -718,45 +389,43 @@
   Tree_pos get_sibling_prev(const Tree_pos& sibling_id);
   int      get_tree_width(const int& level);
 
-  /**
-   *  Update based API (Adds and Deletes from the tree)
-   */
-  Tree_pos append_sibling(const Tree_pos& sibling_id, const X& data);
-  Tree_pos add_child(const Tree_pos& parent_index, const X& data);
-  Tree_pos add_root(const X& data);
-
-  void delete_leaf(const Tree_pos& leaf_index);
-
-  /**
-   * Data access API
-   */
-  X& get_data(const Tree_pos& idx) {
-    if (!_check_idx_exists(idx) || !data_stack[idx].has_value()) {
-      throw std::out_of_range("get_data: Index out of range or no data at index");
-    }
-
-<<<<<<< HEAD
+    /**
+     *  Update based API (Adds and Deletes from the tree)
+     */
+    // FREQUENT UPDATES
+    Tree_pos append_sibling(const Tree_pos& sibling_id, const X& data);
+    Tree_pos add_child(const Tree_pos& parent_index, const X& data);
+    Tree_pos add_root(const X& data);
+
+    void delete_leaf(const Tree_pos& leaf_index);
+    void delete_subtree(const Tree_pos& subtree_root);
+
+    // INFREQUENT UPDATES
+    Tree_pos insert_next_sibling(const Tree_pos& sibling_id, const X& data);
+
+    /**
+     * Data access API
+     */
+    X& get_data(const Tree_pos& idx) {
+        // if (!_check_idx_exists(idx) || !data_stack[idx].has_value()) {
+        //     throw std::out_of_range("get_data: Index out of range or no data at index");
+        // }
+
+    return data_stack[idx].value();
+  }
+
+    const X& get_data(const Tree_pos& idx) const {
+        // if (!_check_idx_exists(idx) || !data_stack[idx].has_value()) {
+        //     throw std::out_of_range("get_data: Index out of range or no data at index");
+        // }
+
+    return data_stack[idx].value();
+  }
+
     void set_data(const Tree_pos& idx, const X& data) {
         // if (!_check_idx_exists(idx)) {
         //     throw std::out_of_range("set_data: Index out of range");
         // }
-=======
-    return data_stack[idx].value();
-  }
->>>>>>> 7870ceba
-
-  const X& get_data(const Tree_pos& idx) const {
-    if (!_check_idx_exists(idx) || !data_stack[idx].has_value()) {
-      throw std::out_of_range("get_data: Index out of range or no data at index");
-    }
-
-    return data_stack[idx].value();
-  }
-
-  void set_data(const Tree_pos& idx, const X& data) {
-    if (!_check_idx_exists(idx)) {
-      throw std::out_of_range("set_data: Index out of range");
-    }
 
     data_stack[idx] = data;
   }
@@ -1160,15 +829,9 @@
  */
 template <typename X>
 Tree_pos tree<X>::get_parent(const Tree_pos& curr_index) {
-<<<<<<< HEAD
     // if (!_check_idx_exists(curr_index)) {
     //     throw std::out_of_range("get_parent: Index out of range");
     // }
-=======
-  if (!_check_idx_exists(curr_index)) {
-    throw std::out_of_range("get_parent: Index out of range");
-  }
->>>>>>> 7870ceba
 
   return pointers_stack[curr_index >> CHUNK_SHIFT].get_parent();
 }
@@ -1205,16 +868,13 @@
  */
 template <typename X>
 Tree_pos tree<X>::get_last_child(const Tree_pos& parent_index) {
-<<<<<<< HEAD
     // if (!_check_idx_exists(parent_index)) {
     //     throw std::out_of_range("get_last_child: Parent index out of range");
     // }
 
-    const auto chunk_id = (parent_index >> CHUNK_SHIFT);
-    const auto chunk_offset = (parent_index & CHUNK_MASK);
-    const auto last_child_s_i = chunk_offset ? 
-                                    pointers_stack[chunk_id].get_last_child_s_at(chunk_offset - 1) 
-                                    : INVALID;
+  const auto chunk_id       = (parent_index >> CHUNK_SHIFT);
+  const auto chunk_offset   = (parent_index & CHUNK_MASK);
+  const auto last_child_s_i = chunk_offset ? pointers_stack[chunk_id].get_last_child_s_at(chunk_offset - 1) : INVALID;
 
     Tree_pos child_chunk_id = INVALID;
     if (last_child_s_i != INVALID) {
@@ -1241,38 +901,12 @@
     //     return static_cast<Tree_pos>((child_chunk_id << CHUNK_SHIFT) + low);
     // }
 
-    // Iterate in reverse to find the last occupied in child chunk
-    if (child_chunk_id != INVALID) {
-        for (short offset = NUM_SHORT_DEL; offset >= 0; offset--) {
-            if (_contains_data((child_chunk_id << CHUNK_SHIFT) + offset)) {
-                return static_cast<Tree_pos>((child_chunk_id << CHUNK_SHIFT) + offset);
-            }
-        } 
-=======
-  if (!_check_idx_exists(parent_index)) {
-    throw std::out_of_range("get_last_child: Parent index out of range");
-  }
-
-  const auto chunk_id       = (parent_index >> CHUNK_SHIFT);
-  const auto chunk_offset   = (parent_index & CHUNK_MASK);
-  const auto last_child_s_i = chunk_offset ? pointers_stack[chunk_id].get_last_child_s_at(chunk_offset - 1) : INVALID;
-
-  Tree_pos child_chunk_id = INVALID;
-  if (last_child_s_i != INVALID) {
-    // If the short delta contains a value, go to this nearby chunk
-    child_chunk_id = chunk_id + last_child_s_i;
-  } else if (chunk_offset == 0) {
-    // The first entry will always have the chunk id of the child
-    child_chunk_id = pointers_stack[chunk_id].get_last_child_l();
-  }
-
   // Iterate in reverse to find the last occupied in child chunk
   if (child_chunk_id != INVALID) {
     for (short offset = NUM_SHORT_DEL; offset >= 0; offset--) {
       if (_contains_data((child_chunk_id << CHUNK_SHIFT) + offset)) {
         return static_cast<Tree_pos>((child_chunk_id << CHUNK_SHIFT) + offset);
       }
->>>>>>> 7870ceba
     }
   }
 
@@ -1289,32 +923,9 @@
  */
 template <typename X>
 Tree_pos tree<X>::get_first_child(const Tree_pos& parent_index) {
-<<<<<<< HEAD
     // if (!_check_idx_exists(parent_index)) {
     //     throw std::out_of_range("get_first_child: Parent index out of range");
     // }
-
-    const auto chunk_id = (parent_index >> CHUNK_SHIFT);
-    const auto chunk_offset = (parent_index & CHUNK_MASK);
-    const auto first_child_s_i = chunk_offset ? 
-                                    pointers_stack[chunk_id].get_first_child_s_at(chunk_offset - 1) 
-                                    : INVALID;
-
-    Tree_pos child_chunk_id = INVALID;
-    if (chunk_offset and (first_child_s_i != INVALID)) {
-        // If the short delta contains a value, go to this nearby chunk
-        child_chunk_id = chunk_id + first_child_s_i;
-    } else {
-        // The first entry will always have the chunk id of the child
-        child_chunk_id = pointers_stack[chunk_id].get_first_child_l();
-    }
-
-    // The beginning of the chunk IS the first child (always)
-    return static_cast<Tree_pos>(child_chunk_id << CHUNK_SHIFT);
-=======
-  if (!_check_idx_exists(parent_index)) {
-    throw std::out_of_range("get_first_child: Parent index out of range");
-  }
 
   const auto chunk_id        = (parent_index >> CHUNK_SHIFT);
   const auto chunk_offset    = (parent_index & CHUNK_MASK);
@@ -1331,7 +942,6 @@
 
   // The beginning of the chunk IS the first child (always)
   return static_cast<Tree_pos>(child_chunk_id << CHUNK_SHIFT);
->>>>>>> 7870ceba
 }
 
 /**
@@ -1344,14 +954,9 @@
  */
 template <typename X>
 bool tree<X>::is_last_child(const Tree_pos& self_index) {
-<<<<<<< HEAD
     // if (!_check_idx_exists(self_index)) {
     //     throw std::out_of_range("is_last_child: Index out of range");
     // }
-=======
-  if (!_check_idx_exists(self_index)) {
-    throw std::out_of_range("is_last_child: Index out of range");
-  }
 
   const auto self_chunk_id     = (self_index >> CHUNK_SHIFT);
   const auto self_chunk_offset = (self_index & CHUNK_MASK);
@@ -1371,7 +976,6 @@
       return false;
     }
   }
->>>>>>> 7870ceba
 
   return true;
 }
@@ -1386,15 +990,9 @@
  */
 template <typename X>
 bool tree<X>::is_first_child(const Tree_pos& self_index) {
-<<<<<<< HEAD
     // if (!_check_idx_exists(self_index)) {
     //     throw std::out_of_range("is_first_child: Index out of range");
     // }
-=======
-  if (!_check_idx_exists(self_index)) {
-    throw std::out_of_range("is_first_child: Index out of range");
-  }
->>>>>>> 7870ceba
 
   const auto self_chunk_id     = (self_index >> CHUNK_SHIFT);
   const auto self_chunk_offset = (self_index & CHUNK_MASK);
@@ -1422,15 +1020,9 @@
  */
 template <typename X>
 Tree_pos tree<X>::get_sibling_next(const Tree_pos& sibling_id) {
-<<<<<<< HEAD
     // if (!_check_idx_exists(sibling_id)) {
     //     throw std::out_of_range("get_sibling_next: Sibling index out of range");
     // }
-=======
-  if (!_check_idx_exists(sibling_id)) {
-    throw std::out_of_range("get_sibling_next: Sibling index out of range");
-  }
->>>>>>> 7870ceba
 
   // If this is the last child, no next sibling
   if (is_last_child(sibling_id)) {
@@ -1460,15 +1052,9 @@
  */
 template <typename X>
 Tree_pos tree<X>::get_sibling_prev(const Tree_pos& sibling_id) {
-<<<<<<< HEAD
     // if (!_check_idx_exists(sibling_id)) {
     //     throw std::out_of_range("get_sibling_prev: Sibling index out of range");
     // }
-=======
-  if (!_check_idx_exists(sibling_id)) {
-    throw std::out_of_range("get_sibling_prev: Sibling index out of range");
-  }
->>>>>>> 7870ceba
 
   // If this is the first child, no prev sibling
   if (is_first_child(sibling_id)) {
@@ -1497,16 +1083,6 @@
   return INVALID;
 }
 
-<<<<<<< HEAD
-=======
-template <typename X>
-int tree<X>::get_tree_width(const int& level) {
-  (void)level;
-  // Placeholder: Implement the actual width calculation using BFS or additional bookkeeping
-  return 0;
-}
-
->>>>>>> 7870ceba
 /**
  * @brief Append a sibling to a node.
  *
@@ -1518,7 +1094,6 @@
  */
 template <typename X>
 Tree_pos tree<X>::append_sibling(const Tree_pos& sibling_id, const X& data) {
-<<<<<<< HEAD
     /* POSSIBLE IMPROVEMENT -> PERFECTLY FORWARD THE DATA AND SIBLING ID*/
     // if (!_check_idx_exists(sibling_id)) {
     //     throw std::out_of_range("append_sibling: Sibling index out of range");
@@ -1527,72 +1102,6 @@
     // Directly go to the last sibling of the sibling_id
     const auto parent_id = pointers_stack[sibling_id >> CHUNK_SHIFT].get_parent();
     auto new_sib = get_last_child(parent_id);
-
-    // If this chunk does not have more space, just add a new chunk
-    // and treat that as the last child
-    if ((new_sib & CHUNK_MASK) == CHUNK_MASK) {
-        // Make a new chunk after this, and put the data there
-        new_sib = _insert_chunk_after(new_sib >> CHUNK_SHIFT) << CHUNK_SHIFT;
-        data_stack[new_sib] = data;
-    } else {
-        // Just put the data in the next offset
-        new_sib++;
-        data_stack[new_sib] = data;
-    }
-
-    const auto first_sib = get_first_child(parent_id);
-    const auto new_parent_id = _try_fit_child_ptr(parent_id, new_sib);
-    if (new_parent_id != parent_id) {
-        _update_parent_pointer(first_sib, new_parent_id);
-    }
-
-    return new_sib;
-}
-
-/**
- * @brief Insert a sibling after a node.
- * 
- * @param sibling_id The absolute ID of the sibling node.
- * @param data The data to be stored in the new sibling.
- * 
- * @return Tree_pos The absolute ID of the new sibling.
- * @throws std::out_of_range If the sibling index is out of range
- */
-template <typename X>
-Tree_pos tree<X>::insert_next_sibling(const Tree_pos& sibling_id, const X& data) {
-    // if (!_check_idx_exists(sibling_id)) {
-    //     throw std::out_of_range("insert_next_sibling: Sibling index out of range");
-    // }
-
-    // If this is the last child, just append a sibling
-    if (is_last_child(sibling_id)) {
-        return append_sibling(sibling_id, data);
-    }
-
-    // Directly go to the next sibling of the sibling_id
-    const auto parent_id = pointers_stack[sibling_id >> CHUNK_SHIFT].get_parent();
-    auto new_sib = sibling_id;
-
-    // Try to fir the sibling right after this, if the chunk has some space
-    if ((new_sib & CHUNK_MASK) != CHUNK_MASK
-        && !_contains_data(new_sib + 1)) {
-        new_sib++;
-        data_stack[new_sib] = data;
-    } else {
-        new_sib = _insert_chunk_after(new_sib >> CHUNK_SHIFT) << CHUNK_SHIFT;
-        data_stack[new_sib] = data;
-=======
-  /* POSSIBLE IMPROVEMENT -> PERFECTLY FORWARD THE DATA AND SIBLING ID*/
-  if (!_check_idx_exists(sibling_id)) {
-    throw std::out_of_range("append_sibling: Sibling index out of range");
-  }
-
-  // Directly go to the last sibling of the sibling_id
-  const auto parent_id           = pointers_stack[sibling_id >> CHUNK_SHIFT].get_parent();
-  const auto parent_chunk_id     = parent_id >> CHUNK_SHIFT;
-  const auto parent_chunk_offset = parent_id & CHUNK_MASK;
-
-  auto new_sib = get_last_child(parent_id);
 
   // If this chunk does not have more space, just add a new chunk
   // and treat that as the last child
@@ -1606,49 +1115,48 @@
     data_stack[new_sib] = data;
   }
 
-  // _try_fit_child_ptr(parent_id, new_sib);
-
-  // new_sib is the new sibling, split it into id and offset
-  const auto chunk_id = new_sib >> CHUNK_SHIFT;
-
-  // Update the parent pointer of the new sibling
-  /* NOTE : MAKE SURE TO NOT LEAVE ANY GAPS IN THE DATA STACK WHEN DELETING */
-  if (parent_chunk_offset) {
-    if (_fits_in_short_del(parent_id, chunk_id)) {
-      const auto delta = chunk_id - parent_chunk_id;
-      pointers_stack[parent_chunk_id].set_last_child_s_at(parent_chunk_offset - 1, static_cast<Short_delta>(delta));
+    const auto first_sib = get_first_child(parent_id);
+    const auto new_parent_id = _try_fit_child_ptr(parent_id, new_sib);
+    if (new_parent_id != parent_id) {
+        _update_parent_pointer(first_sib, new_parent_id);
+    }
+
+    return new_sib;
+}
+
+/**
+ * @brief Insert a sibling after a node.
+ * 
+ * @param sibling_id The absolute ID of the sibling node.
+ * @param data The data to be stored in the new sibling.
+ * 
+ * @return Tree_pos The absolute ID of the new sibling.
+ * @throws std::out_of_range If the sibling index is out of range
+ */
+template <typename X>
+Tree_pos tree<X>::insert_next_sibling(const Tree_pos& sibling_id, const X& data) {
+    // if (!_check_idx_exists(sibling_id)) {
+    //     throw std::out_of_range("insert_next_sibling: Sibling index out of range");
+    // }
+
+    // If this is the last child, just append a sibling
+    if (is_last_child(sibling_id)) {
+        return append_sibling(sibling_id, data);
+    }
+
+    // Directly go to the next sibling of the sibling_id
+    const auto parent_id = pointers_stack[sibling_id >> CHUNK_SHIFT].get_parent();
+    auto new_sib = sibling_id;
+
+    // Try to fir the sibling right after this, if the chunk has some space
+    if ((new_sib & CHUNK_MASK) != CHUNK_MASK
+        && !_contains_data(new_sib + 1)) {
+        new_sib++;
+        data_stack[new_sib] = data;
     } else {
-      // Break the parent chunk from the parent id
-      const auto new_parent_chunk_id = _break_chunk_from(parent_id);
-
-      // Set the last child pointer of the parent
-      pointers_stack[new_parent_chunk_id].set_last_child_l(chunk_id);
-
-      // Set the first child pointer if needed
-      if (pointers_stack[new_parent_chunk_id].get_first_child_l() == INVALID) {
-        pointers_stack[new_parent_chunk_id].set_first_child_l(chunk_id);
-      }
-
-      // Setting the first child pointer should never be necessary
-      // Realize that we have appended a sibling, so it a child of
-      // the parent must have existed before this.
-      // assert(pointers_stack[new_parent_chunk_id].get_first_child_l() != INVALID);
-    }
-  } else {
-    // Can directly update the long pointer
-    pointers_stack[parent_chunk_id].set_last_child_l(chunk_id);
-
-    // Set the first child pointer if needed
-    if (pointers_stack[parent_chunk_id].get_first_child_l() == INVALID) {
-      pointers_stack[parent_chunk_id].set_first_child_l(chunk_id);
->>>>>>> 7870ceba
-    }
-
-    // Setting the first child pointer should never be necessary
-    // Realize that we have appended a sibling, so it a child of
-    // the parent must have existed before this.
-    // assert(pointers_stack[parent_chunk_id].get_first_child_l() != INVALID);
-  }
+        new_sib = _insert_chunk_after(new_sib >> CHUNK_SHIFT) << CHUNK_SHIFT;
+        data_stack[new_sib] = data;
+    }
 
   return new_sib;
 }
@@ -1663,31 +1171,9 @@
  */
 template <typename X>
 Tree_pos tree<X>::add_root(const X& data) {
-<<<<<<< HEAD
     // if (!pointers_stack.empty()) {
     //     throw std::logic_error("add_root: Tree is not empty");
     // }
-
-    // Add empty nodes to make the tree 1-indexed
-    for (int i = 0; i < CHUNK_SIZE; i++) {
-        data_stack.emplace_back();
-    }
-    pointers_stack.emplace_back();
-
-    // Make space for CHUNK_SIZE number of entries at the end
-    data_stack.emplace_back(data);
-    for (int i = 0; i < CHUNK_MASK; i++) {
-        data_stack.emplace_back();
-    }
-
-    // Add the single pointer node for all CHUNK_SIZE entries
-    pointers_stack.emplace_back();
-
-    return (data_stack.size() - CHUNK_SIZE);
-=======
-  if (!pointers_stack.empty()) {
-    throw std::logic_error("add_root: Tree is not empty");
-  }
 
   // Add empty nodes to make the tree 1-indexed
   for (int i = 0; i < CHUNK_SIZE; i++) {
@@ -1705,7 +1191,6 @@
   pointers_stack.emplace_back();
 
   return (data_stack.size() - CHUNK_SIZE);
->>>>>>> 7870ceba
 }
 
 /**
@@ -1719,7 +1204,6 @@
  */
 template <typename X>
 Tree_pos tree<X>::add_child(const Tree_pos& parent_index, const X& data) {
-<<<<<<< HEAD
     // if (!_check_idx_exists(parent_index)) {
     //     throw std::out_of_range("add_child: Parent index out of range: " + std::to_string(parent_index));
     // }
@@ -1736,54 +1220,7 @@
                                                   child_chunk_id << CHUNK_SHIFT);
     pointers_stack[child_chunk_id].set_parent(new_parent_id);
 
-    return child_chunk_id << CHUNK_SHIFT;
-=======
-  if (!_check_idx_exists(parent_index)) {
-    throw std::out_of_range("add_child: Parent index out of range: " + std::to_string(parent_index));
-  }
-
-  const auto last_child_id = get_last_child(parent_index);
-
-  // This is not the first child being added
-  if (last_child_id != INVALID) {
-    return append_sibling(last_child_id, data);
-  }
-
-  const auto child_chunk_id = _create_space(parent_index, data);
-  pointers_stack[child_chunk_id].set_parent(parent_index);
-
-  // // Try to fit this child pointer
-  // _try_fit_child_ptr(parent_index,
-  //                    child_chunk_id << CHUNK_SHIFT);
-
-  const auto parent_chunk_id     = (parent_index >> CHUNK_SHIFT);
-  const auto parent_chunk_offset = (parent_index & CHUNK_MASK);
-
-  /* Update the parent's first and last child pointers to this new child */
-  if (parent_chunk_offset == 0) {
-    // The offset is 0, we can fit the chunk id of the child directly
-    pointers_stack[parent_chunk_id].set_first_child_l(child_chunk_id);
-    pointers_stack[parent_chunk_id].set_last_child_l(child_chunk_id);
-  } else {
-    // Try to fit the delta in the short delta pointers
-    const auto delta = (child_chunk_id - parent_chunk_id);  // todo : CHECK DANGER
-    if (_fits_in_short_del(parent_index, child_chunk_id)) {
-      // I am resetting the first child s pointer, I don't need to do it
-      pointers_stack[parent_chunk_id].set_first_child_s_at(parent_chunk_offset - 1, static_cast<Short_delta>(delta));
-
-      pointers_stack[parent_chunk_id].set_last_child_s_at(parent_chunk_offset - 1, static_cast<Short_delta>(delta));
-    } else {
-      // Break the parent chunk from the parent id
-      const auto new_parent_chunk_id = _break_chunk_from(parent_index);
-
-      // Set the first and last child pointer of the parent to the new parent chunk
-      pointers_stack[new_parent_chunk_id].set_first_child_l(child_chunk_id);
-      pointers_stack[new_parent_chunk_id].set_last_child_l(child_chunk_id);
-    }
-  }
-
   return child_chunk_id << CHUNK_SHIFT;
->>>>>>> 7870ceba
 }
 
 /**
@@ -1797,7 +1234,6 @@
  */
 template <typename X>
 void tree<X>::delete_leaf(const Tree_pos& leaf_index) {
-<<<<<<< HEAD
     // if (!_check_idx_exists(leaf_index)) {
     //     throw std::out_of_range("delete_leaf: Leaf index out of range");
     // }
@@ -1806,35 +1242,11 @@
     // if (get_first_child(leaf_index) != INVALID) {
     //     throw std::logic_error("delete_leaf: Index is not a leaf");
     // }
-=======
-  if (!_check_idx_exists(leaf_index)) {
-    throw std::out_of_range("delete_leaf: Leaf index out of range");
-  }
-
-  // Check if the leaf actually is a leaf
-  if (get_first_child(leaf_index) != INVALID) {
-    throw std::logic_error("delete_leaf: Index is not a leaf");
-  }
 
   const auto leaf_chunk_id     = leaf_index >> CHUNK_SHIFT;
   const auto leaf_chunk_offset = leaf_index & CHUNK_MASK;
   const auto prev_sibling_id   = get_sibling_prev(leaf_index);
 
-  // Let's maintain the invariant that there will be
-  // no "gaps" in a chunk after deletion.
-  // Empty this spot in the data array
-  data_stack[leaf_index] = X();
-
-  // Then swap forward within the chunk
-  for (short offset = leaf_chunk_offset; offset < NUM_SHORT_DEL - 1; offset++) {
-    if (!_contains_data((leaf_chunk_id << CHUNK_SHIFT) + offset + 1)) {
-      break;
-    }
->>>>>>> 7870ceba
-
-    std::swap(data_stack[(leaf_chunk_id << CHUNK_SHIFT) + offset], data_stack[(leaf_chunk_id << CHUNK_SHIFT) + offset + 1]);
-
-<<<<<<< HEAD
     // Empty this spot in the data array
     data_stack[leaf_index] = std::nullopt;
     short remaining_data = 0;
@@ -1931,44 +1343,7 @@
         if (get_first_child(*it) == INVALID) {
             delete_leaf(*it);
         }
-=======
-    // Update all pointers.
-    /* MAYBE DON'T MAINTAIN THE INVARIANT -> MAKE CHANGES TO ALL ACCORIDNGLY */
-  }
-
-  // I will have to adjust the parent's last and first child pointers
-  // If the leaf that I just deleted was a last/first child
-  // Get the parent of the leaf
-  const auto parent_index        = get_parent(leaf_index);
-  const auto parent_chunk_id     = parent_index >> CHUNK_SHIFT;
-  const auto parent_chunk_offset = parent_index & CHUNK_MASK;
-
-  // If the parent has only one child, just clear the pointers
-  if (get_first_child(parent_index) == leaf_index) {
-    if (parent_chunk_offset == 0) {
-      pointers_stack[parent_chunk_id].set_first_child_l(INVALID);
-    } else {
-      pointers_stack[parent_chunk_id].set_first_child_s_at(parent_chunk_offset - 1, INVALID);
-    }
-  } else {
-    if (get_last_child(parent_index) == leaf_index) {
-      if (parent_chunk_offset == 0) {
-        // Set the last child long pointer to this chunk. Unless
-        // This chunk is now vacant, in that case go to the prev sibling
-        pointers_stack[parent_chunk_id].set_last_child_l(prev_sibling_id >> CHUNK_SHIFT);
-      } else {
-        // Set the last child short pointer to this chunk. Unless
-        // This chunk is now vacant, in that case go to the prev sibling
-        assert(_fits_in_short_del(parent_chunk_id, prev_sibling_id >> CHUNK_SHIFT));
-        pointers_stack[parent_chunk_id].set_last_child_s_at(parent_chunk_offset - 1,
-                                                            (prev_sibling_id >> CHUNK_SHIFT) - parent_chunk_id);
-      }
-    } else {
-      // Do nothing!! This child was not contributing to any
-      // bookkeeping the parent pointers chunk
->>>>>>> 7870ceba
-    }
-  }
+    }
 }
 
 }  // namespace hhds